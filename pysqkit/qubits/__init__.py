from .fluxonium import Fluxonium
<<<<<<< HEAD
from .transmon import SimpleTransmon


__all__ = ['Fluxonium', 'SimpleTransmon']
=======
from .transmon import SimpleTransmon, Transmon


__all__ = ["Fluxonium", "Transmon", "SimpleTransmon"]
>>>>>>> f3983abd
<|MERGE_RESOLUTION|>--- conflicted
+++ resolved
@@ -1,12 +1,5 @@
 from .fluxonium import Fluxonium
-<<<<<<< HEAD
-from .transmon import SimpleTransmon
-
-
-__all__ = ['Fluxonium', 'SimpleTransmon']
-=======
 from .transmon import SimpleTransmon, Transmon
 
 
-__all__ = ["Fluxonium", "Transmon", "SimpleTransmon"]
->>>>>>> f3983abd
+__all__ = ["Fluxonium", "Transmon", "SimpleTransmon"]