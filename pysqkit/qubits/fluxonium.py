--- conflicted
+++ resolved
@@ -292,18 +292,9 @@
         return dataset
 
     def dielectric_rates(
-<<<<<<< HEAD
-        self, 
-        level_k: int, 
-        level_m: int, 
-        qdiel: float, 
-        beta: float, 
-        return_op=False
-=======
         self,
         level_k: int,
         level_m: int,
->>>>>>> 0faae8ee
     ) -> Tuple[float, float]:
         if not isinstance(self.diel_loss_tan, float):
             raise ValueError(
@@ -352,15 +343,7 @@
         relaxation_rate = gamma * (nth + 1)
         excitation_rate = gamma * nth
 
-<<<<<<< HEAD
-        if return_op:
-            down_op = np.outer(eig_vec[0], np.conj(eig_vec[1]))
-            return relaxation_rate, excitation_rate, down_op
-
-        return relaxation_rate, excitation_rate, gamma
-=======
         return relaxation_rate, excitation_rate
->>>>>>> 0faae8ee
 
     def loss_rates(
         self,
