--- conflicted
+++ resolved
@@ -1,11 +1,5 @@
-<<<<<<< HEAD
-from .library import microwave_drive, gaussian_microwave_drive
-
-__all__ = ["microwave_drive", "gaussian_microwave_drive"]
-=======
 from .library import microwave_drive
 from . import pulses
 from . import pulse_shapes
 
-__all__ = ["microwave_drive", "pulses", "pulse_shapes"]
->>>>>>> 8de02c0e
+__all__ = ["microwave_drive", "pulses", "pulse_shapes"]