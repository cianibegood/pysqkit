{
 "cells": [
  {
   "cell_type": "markdown",
   "metadata": {},
   "source": [
    "# Ficheux 2020 single-qubit phases\n",
    "In this tutorial we show how to ideally correct for single-qubit phases accumulated during the implementation of the CPHASE gate between two fluxonia using the Ficheux scheme. The notebook is adapted from the notebook Ficheux 2020."
   ]
  },
  {
   "cell_type": "code",
   "execution_count": 1,
   "metadata": {},
   "outputs": [],
   "source": [
    "import numpy as np\n",
    "import sys\n",
    "import time\n",
    "import datetime\n",
    "import qutip as qtp \n",
    "import cmath\n",
    "import matplotlib.pyplot as plt\n",
    "from scipy import constants\n",
    "from scipy.optimize import minimize\n",
    "import pysqkit\n",
    "from pysqkit.util.linalg import get_mat_elem, tensor_prod\n",
    "from pysqkit.solvers import solvkit\n",
    "from typing import List\n",
    "import matplotlib\n",
    "matplotlib.rcParams['mathtext.fontset'] = 'cm'\n",
    "from IPython.display import display, Latex\n",
    "from itertools import product, combinations"
   ]
  },
  {
   "cell_type": "markdown",
   "metadata": {},
   "source": [
    "The gate is based on the following driven Hamiltonian of two-capacitively coupled fluxonium qubits\n",
    "\n",
    "$$\\hat{H} = \\hat{H}^{(0)}_A + \\hat{H}^{(0)}_B + \\hat{V} + \\hat{H}_{drive}$$\n",
    "\n",
    "$$\\hat{H}^{(0)}_A = 4 E_{C,A} \\cdot \\hat{n}^2_A + \\frac{1}{2}E_{L,A}\\cdot\\hat{\\varphi}^2_A - E_{J,A}\\cos\\left(\\hat{\\varphi}_A - \\phi_{ext,A}\\right)$$\n",
    "\n",
    "$$\\hat{H}^{(0)}_B = 4 E_{C,B} \\cdot \\hat{n}^2_B + \\frac{1}{2}E_{L,B}\\cdot\\hat{\\varphi}^2_B - E_{J,B}\\cos\\left(\\hat{\\varphi}_B - \\phi_{ext,B}\\right)$$\n",
    "\n",
    "$$\\hat{V} = J_C \\cdot \\hat{n}_A \\cdot \\hat{n}_B$$\n",
    "\n",
    "$$\\frac{\\hat{H}_{drive}}{h} = \\left( \\epsilon_A \\hat{n}_A + \\epsilon_B \\hat{n}_B \\right) \\cos(2\\pi f_d t)$$"
   ]
  },
  {
   "cell_type": "markdown",
   "metadata": {},
   "source": [
    "Energy spectrum :\n",
    "![](energy_levels.jpg)"
   ]
  },
  {
   "cell_type": "markdown",
   "metadata": {},
   "source": [
    "# Single fluxonia\n",
    "We take parameters as in Table 1 of the paper. "
   ]
  },
  {
   "cell_type": "code",
   "execution_count": 2,
   "metadata": {},
   "outputs": [],
   "source": [
    "# Values in GHz (divided by h)\n",
    "#Fluxonium A\n",
    "ec_a = .973\n",
    "el_a = .457\n",
    "ej_a = 5.899 \n",
    "flux_a = 1/2#pi in the cos\n",
    "\n",
    "# Fluxonium B \n",
    "ec_b = 1.027\n",
    "el_b = 0.684\n",
    "ej_b = 5.768\n",
    "flux_b = 1/2\n",
    "\n",
    "n_fock = 100"
   ]
  },
  {
   "cell_type": "code",
   "execution_count": 3,
   "metadata": {},
   "outputs": [],
   "source": [
    "levels = 5\n",
    "flx_a = pysqkit.qubits.Fluxonium('A', ec_a, el_a, ej_a, flux_a, dim_hilbert=n_fock)\n",
    "flx_b = pysqkit.qubits.Fluxonium('B', ec_b, el_b, ej_b, flux_b, dim_hilbert=n_fock)\n",
    "flx_a.diagonalize_basis(levels)\n",
    "flx_b.diagonalize_basis(levels)"
   ]
  },
  {
   "cell_type": "markdown",
   "metadata": {},
   "source": [
    "We obtain the energy levels and eigenstates of the two fluxonia"
   ]
  },
  {
   "cell_type": "code",
   "execution_count": 4,
   "metadata": {},
   "outputs": [],
   "source": [
    "energies_a, eig_states_a = flx_a.eig_states(levels)\n",
    "energies_b, eig_states_b = flx_b.eig_states(levels)"
   ]
  },
  {
   "cell_type": "code",
   "execution_count": 5,
   "metadata": {},
   "outputs": [
    {
     "data": {
      "text/plain": [
       "array([ 0,  5,  1,  6,  2,  7, 10, 11, 15, 16,  3,  8, 20, 21,  4,  9, 12,\n",
       "       17, 13, 18, 22, 14, 23, 19, 24], dtype=int64)"
      ]
     },
     "execution_count": 5,
     "metadata": {},
     "output_type": "execute_result"
    }
   ],
   "source": [
    "energies_in_lexico = np.zeros(levels**2, dtype=float)\n",
    "count = 0\n",
    "for k in range(0, levels):\n",
    "    for m in range(0, levels):\n",
    "        energies_in_lexico[count] = energies_b[m] + energies_a[k]\n",
    "        count += 1\n",
    "ascending_to_lexico = np.argsort(energies_in_lexico)\n",
    "\n",
    "label_converter = ascending_to_lexico\n",
    "label_converter"
   ]
  },
  {
   "cell_type": "code",
   "execution_count": 6,
   "metadata": {},
   "outputs": [
    {
     "data": {
      "text/plain": [
       "array([ 0,  5,  1,  6,  2,  7, 10, 11, 15, 16,  3,  8, 20, 21,  4,  9, 12,\n",
       "       17, 13, 18, 22, 14, 23, 19, 24], dtype=int64)"
      ]
     },
     "execution_count": 6,
     "metadata": {},
     "output_type": "execute_result"
    }
   ],
   "source": [
    "energies_in_lexico = np.zeros(levels**2, dtype=float)\n",
    "count = 0\n",
    "for k in range(0, levels):\n",
    "    for m in range(0, levels):\n",
    "        energies_in_lexico[count] = energies_b[m] + energies_a[k]\n",
    "        count += 1\n",
    "ascending_to_lexico = np.argsort(energies_in_lexico)\n",
    "\n",
    "label_converter = ascending_to_lexico\n",
    "label_converter"
   ]
  },
  {
   "cell_type": "code",
   "execution_count": 7,
   "metadata": {},
   "outputs": [],
   "source": [
    "# This function allows to return the energy of the \"adiabatically continued\" coupled levels\n",
    "def label_to_energies(\n",
    "    k: int, \n",
    "    m: int,\n",
    "    levels: int,\n",
    "    energies: np.ndarray,  #in ascending order\n",
    "    label_converter: np.ndarray \n",
    ") -> float:\n",
    "    label = k*levels + m\n",
    "    index = np.where(label_converter == label)[0][0] #index such that converter[index] = label\n",
    "    return energies[index]\n",
    "\n",
    "def label_to_states(\n",
    "    k: int, \n",
    "    m: int,\n",
    "    levels: int,\n",
    "    eig_states: np.ndarray,\n",
    "    label_converter: np.ndarray \n",
    ") -> float:\n",
    "    label = k*levels + m\n",
    "    index = np.where(label_converter == label)[0][0] #index such that converter[index] = label\n",
    "    return eig_states[index] \n",
    "\n",
    "def energy_ascending_order_to_label(\n",
    "    k : int,\n",
    "    levels: int,\n",
    "    label_converter : np.ndarray):\n",
    "    \n",
    "    lexico_rank = label_converter[k]\n",
    "    i = lexico_rank//levels\n",
    "    j = lexico_rank%levels\n",
    "    \n",
    "    return i, j"
   ]
  },
  {
   "cell_type": "markdown",
   "metadata": {},
   "source": [
    "# Adding drives"
   ]
  },
  {
   "cell_type": "code",
   "execution_count": 8,
   "metadata": {},
<<<<<<< HEAD
   "outputs": [
    {
     "ename": "AttributeError",
     "evalue": "module 'pysqkit.drives' has no attribute 'gaussian_microwave_drive'",
     "output_type": "error",
     "traceback": [
      "\u001b[1;31m---------------------------------------------------------------------------\u001b[0m",
      "\u001b[1;31mAttributeError\u001b[0m                            Traceback (most recent call last)",
      "\u001b[1;32m<ipython-input-8-b2473b0d69ba>\u001b[0m in \u001b[0;36m<module>\u001b[1;34m\u001b[0m\n\u001b[1;32m----> 1\u001b[1;33m \u001b[0mflx_a\u001b[0m\u001b[1;33m.\u001b[0m\u001b[0madd_drive\u001b[0m\u001b[1;33m(\u001b[0m\u001b[0mpysqkit\u001b[0m\u001b[1;33m.\u001b[0m\u001b[0mdrives\u001b[0m\u001b[1;33m.\u001b[0m\u001b[0mgaussian_microwave_drive\u001b[0m\u001b[1;33m)\u001b[0m\u001b[1;33m\u001b[0m\u001b[1;33m\u001b[0m\u001b[0m\n\u001b[0m\u001b[0;32m      2\u001b[0m \u001b[0mflx_b\u001b[0m\u001b[1;33m.\u001b[0m\u001b[0madd_drive\u001b[0m\u001b[1;33m(\u001b[0m\u001b[0mpysqkit\u001b[0m\u001b[1;33m.\u001b[0m\u001b[0mdrives\u001b[0m\u001b[1;33m.\u001b[0m\u001b[0mgaussian_microwave_drive\u001b[0m\u001b[1;33m)\u001b[0m\u001b[1;33m\u001b[0m\u001b[1;33m\u001b[0m\u001b[0m\n",
      "\u001b[1;31mAttributeError\u001b[0m: module 'pysqkit.drives' has no attribute 'gaussian_microwave_drive'"
     ]
    }
   ],
=======
   "outputs": [],
>>>>>>> 7b70caf7
   "source": [
    "flx_a.add_drive(pysqkit.drives.gaussian_microwave_drive)\n",
    "flx_b.add_drive(pysqkit.drives.gaussian_microwave_drive)"
   ]
  },
  {
   "cell_type": "markdown",
   "metadata": {},
   "source": [
    "# Coupled fluxonia"
   ]
  },
  {
   "cell_type": "code",
   "execution_count": null,
   "metadata": {},
   "outputs": [],
   "source": [
    "jc = 0.224 #GHz (divided by h)\n",
    "\n",
    "coupled_flx = flx_a.couple_to(flx_b, coupling=pysqkit.couplers.capacitive_coupling, strength=jc)\n",
    "energies_sys, eigstates_sys = coupled_flx.eig_states() \n",
    "\n",
    "coupled_flx_bare = flx_a.couple_to(flx_b, coupling=pysqkit.couplers.capacitive_coupling, strength=0)\n",
    "energies_bare, eigstates_bare = coupled_flx_bare.eig_states() "
   ]
  },
  {
   "cell_type": "markdown",
   "metadata": {},
   "source": [
    "## Drive"
   ]
  },
  {
   "cell_type": "code",
<<<<<<< HEAD
   "execution_count": null,
=======
   "execution_count": 10,
>>>>>>> 7b70caf7
   "metadata": {},
   "outputs": [],
   "source": [
    "eig_states_by_label = []\n",
    "energies_by_label = []\n",
    "\n",
    "for i_a in range(levels):\n",
    "    energies_by_label.append([])\n",
    "    eig_states_by_label.append([])\n",
    "    for i_b in range(levels):\n",
    "        eig_states_by_label[i_a].append(qtp.Qobj(inpt=  label_to_states(i_a, i_b, levels, eigstates_sys, label_converter), \n",
    "                   dims=[[levels, levels], [1, 1]], shape=[levels*levels, 1]))\n",
    "        energies_by_label[i_a].append(label_to_states(i_a, i_b, levels, energies_sys, label_converter))"
   ]
  },
  {
   "cell_type": "code",
   "execution_count": null,
   "metadata": {},
   "outputs": [],
   "source": [
    "n_a = qtp.tensor(flx_a.charge_op(as_qobj = True), qtp.qeye(flx_b.charge_op(as_qobj = True).dims[0]))\n",
    "n_b = qtp.tensor(qtp.qeye(flx_a.charge_op(as_qobj = True).dims[0]), flx_b.charge_op(as_qobj = True))\n",
    "n_charge = [n_a, n_b]"
   ]
  },
  {
   "cell_type": "code",
   "execution_count": null,
   "metadata": {},
   "outputs": [],
   "source": [
    "big_delta = ( label_to_energies(2, 1, levels, energies_sys, label_converter)   - \\\n",
    "              label_to_energies(1, 1, levels, energies_sys, label_converter) ) - \\\n",
    "            ( label_to_energies(2, 0, levels, energies_sys, label_converter)   - \\\n",
    "              label_to_energies(1, 0, levels, energies_sys, label_converter) )\n",
    "\n",
    "display(Latex(r'$\\Delta/2\\pi $ = {:.3f} MHz'.format(big_delta*1000)))"
   ]
  },
  {
   "cell_type": "markdown",
   "metadata": {},
   "source": [
    "According to the paper we have :\n",
    "\n",
    "$$\\Omega_{11-21}  = \\left| \\epsilon_A \\langle 11 | \\hat{n}_A | 21 \\rangle + \\epsilon_B \\langle 11 | \\hat{n}_B | 21 \\rangle \\right|$$\n",
    "$$\\Omega_{10-20}  = \\left| \\epsilon_A \\langle 10 | \\hat{n}_A | 20 \\rangle + \\epsilon_B \\langle 10 | \\hat{n}_B | 20 \\rangle \\right|$$\n",
    "\n",
    "And then :\n",
    "$$r = \\dfrac{\\Omega_{11-21}}{\\Omega_{10-20}} \\text{  and  } \\dfrac{\\delta}{\\Delta} = \\dfrac{r^2 - \\sqrt{(r^2-1)^2 + r^2 }} {r^2 - 1}$$ \n",
    "\n",
    "With these conventions taken in the paper :\n",
    "$$\\Delta = f_{11-21} - f_{10-20}$$\n",
    "$$\\delta = f_{11-21} - f_d$$\n",
    "\n",
    "With this $\\delta$, we have $\\Omega = \\Delta$ and a CZ gate is achieved with zero leakage in time exactly $t_{drive} = 1/\\Delta$. \n",
    "\n",
    "We choose as in the paper to have : $\\dfrac{\\epsilon_A}{\\epsilon_B} = .9$"
   ]
  },
  {
   "cell_type": "code",
   "execution_count": null,
   "metadata": {},
   "outputs": [],
   "source": [
    "ratio_eps = .9"
   ]
  },
  {
   "cell_type": "markdown",
   "metadata": {},
   "source": [
    "We now match the conditions"
   ]
  },
  {
   "cell_type": "code",
   "execution_count": null,
   "metadata": {},
   "outputs": [],
   "source": [
    "def Omega1(eps_b, ratio_eps):\n",
    "    eps_a = eps_b*ratio_eps\n",
    "    eps = [eps_a, eps_b]\n",
    "    \n",
    "    rabi_10_20 = np.abs(eps[0] * (eig_states_by_label[1][0].dag() * n_charge[0] * eig_states_by_label[2][0]).full()[0, 0] + \\\n",
    "                              eps[1] * (eig_states_by_label[1][0].dag() * n_charge[1] * eig_states_by_label[2][0]).full()[0, 0] )\n",
    "    rabi_11_21 = np.abs(eps[0] * (eig_states_by_label[1][1].dag() * n_charge[0] * eig_states_by_label[2][1]).full()[0, 0] + \\\n",
    "                              eps[1] * (eig_states_by_label[1][1].dag() * n_charge[1] * eig_states_by_label[2][1]).full()[0, 0] )\n",
    "\n",
    "    rabi_ratio = rabi_11_21/rabi_10_20\n",
    "    ratio_delta = (rabi_ratio**2 - np.sqrt((rabi_ratio**2 - 1)**2 + rabi_ratio**2)) / (rabi_ratio**2 - 1)\n",
    "    \n",
    "    big_delta = ( label_to_energies(2, 1, levels, energies_sys, label_converter)   - \\\n",
    "                  label_to_energies(1, 1, levels, energies_sys, label_converter) ) - \\\n",
    "                ( label_to_energies(2, 0, levels, energies_sys, label_converter)   - \\\n",
    "                  label_to_energies(1, 0, levels, energies_sys, label_converter) )\n",
    "    small_delta = big_delta * ratio_delta\n",
    "    \n",
    "    return np.sqrt(rabi_11_21**2 + small_delta**2)\n",
    "\n",
    "def Omega2(eps_b, ratio_eps):\n",
    "    eps_a = eps_b*ratio_eps\n",
    "    eps = [eps_a, eps_b]\n",
    "        \n",
    "    rabi_10_20 = np.abs(eps[0] * (eig_states_by_label[1][0].dag() * n_charge[0] * eig_states_by_label[2][0]).full()[0, 0] + \\\n",
    "                              eps[1] * (eig_states_by_label[1][0].dag() * n_charge[1] * eig_states_by_label[2][0]).full()[0, 0] )\n",
    "    rabi_11_21 = np.abs(eps[0] * (eig_states_by_label[1][1].dag() * n_charge[0] * eig_states_by_label[2][1]).full()[0, 0] + \\\n",
    "                              eps[1] * (eig_states_by_label[1][1].dag() * n_charge[1] * eig_states_by_label[2][1]).full()[0, 0] )\n",
    "\n",
    "    rabi_ratio = rabi_11_21/rabi_10_20\n",
    "    ratio_delta = (rabi_ratio**2 - np.sqrt((rabi_ratio**2 - 1)**2 + rabi_ratio**2)) / (rabi_ratio**2 - 1)\n",
    "    \n",
    "    big_delta = ( label_to_energies(2, 1, levels, energies_sys, label_converter)   - \\\n",
    "                  label_to_energies(1, 1, levels, energies_sys, label_converter) ) - \\\n",
    "                ( label_to_energies(2, 0, levels, energies_sys, label_converter)   - \\\n",
    "                  label_to_energies(1, 0, levels, energies_sys, label_converter) )\n",
    "    small_delta = big_delta * ratio_delta\n",
    "    \n",
    "    return np.sqrt(rabi_10_20**2 + (small_delta - big_delta)**2)"
   ]
  },
  {
   "cell_type": "code",
   "execution_count": null,
   "metadata": {},
   "outputs": [],
   "source": [
    "rg_e_b = np.linspace(0.01, 1, 1000)\n",
    "\n",
    "plt.figure(figsize=(8, 6))\n",
    "plt.plot(rg_e_b, Omega1(rg_e_b, ratio_eps), color = 'blue', label = 'O1')\n",
    "plt.plot(rg_e_b, Omega2(rg_e_b, ratio_eps), color = 'red', label = 'O2')\n",
    "plt.plot(rg_e_b, [big_delta]*len(rg_e_b), color = 'orange', label = 'big Delta')\n",
    "\n",
    "plt.legend()\n",
    "plt.show()"
   ]
  },
  {
   "cell_type": "markdown",
   "metadata": {},
   "source": [
    "## Rest of parameters"
   ]
  },
  {
   "cell_type": "code",
   "execution_count": null,
   "metadata": {},
   "outputs": [],
   "source": [
    "eps_b = 0.03634\n",
    "eps_a = ratio_eps*eps_b\n",
    "eps = [eps_a, eps_b]"
   ]
  },
  {
   "cell_type": "code",
<<<<<<< HEAD
   "execution_count": null,
=======
   "execution_count": 17,
>>>>>>> 7b70caf7
   "metadata": {},
   "outputs": [],
   "source": [
    "#we calculate rabi freq amplitudes :\n",
    "\n",
    "rabi_10_20 = np.abs(eps[0] * (eig_states_by_label[1][0].dag() * n_charge[0] * eig_states_by_label[2][0]).full()[0, 0] + \\\n",
    "                          eps[1] * (eig_states_by_label[1][0].dag() * n_charge[1] * eig_states_by_label[2][0]).full()[0, 0] )\n",
    "\n",
    "rabi_11_21 = np.abs(eps[0]*(eig_states_by_label[1][1].dag() * n_charge[0] * eig_states_by_label[2][1]).full()[0, 0] + \\\n",
    "                          eps[1]*(eig_states_by_label[1][1].dag() * n_charge[1] * eig_states_by_label[2][1]).full()[0, 0] )\n",
    "\n",
    "rabi_ratio = rabi_11_21/rabi_10_20\n",
    "display(Latex(r'$r$ = {:.3f}'.format(rabi_ratio)))\n",
    "\n",
    "ratio_delta = (rabi_ratio**2 - np.sqrt((rabi_ratio**2 - 1)**2 + rabi_ratio**2)) / (rabi_ratio**2 - 1)\n",
    "display(Latex(r'$\\delta/\\Delta$ = {:.3f}'.format(ratio_delta)))"
   ]
  },
  {
   "cell_type": "code",
<<<<<<< HEAD
   "execution_count": null,
=======
   "execution_count": 18,
>>>>>>> 7b70caf7
   "metadata": {},
   "outputs": [],
   "source": [
    "small_delta = big_delta*ratio_delta\n",
    "\n",
    "freq_drive = ( label_to_energies(2, 1, levels, energies_sys, label_converter)   - \\\n",
    "               label_to_energies(1, 1, levels, energies_sys, label_converter) )  - small_delta\n",
    "t_drive = 1/big_delta\n",
    "\n",
    "display(Latex(r'$\\Delta/2\\pi $ = {:.3f} MHz'.format(big_delta*1000)))\n",
    "display(Latex(r'$\\delta/2\\pi $ = {:.3f} MHz'.format(small_delta*1000)))\n",
    "display(Latex(r'$\\omega_d/2\\pi $ = {:.3f} GHz'.format(freq_drive)))"
   ]
  },
  {
   "cell_type": "code",
<<<<<<< HEAD
   "execution_count": null,
=======
   "execution_count": 19,
>>>>>>> 7b70caf7
   "metadata": {},
   "outputs": [],
   "source": [
    "rabi_freq = big_delta\n",
    "\n",
    "rabi_period = 1/rabi_freq # [ns]\n",
    "display(Latex(r'$T_{{Rabi}} $ = {:.3f} ns'.format(rabi_period)))"
   ]
  },
  {
   "cell_type": "markdown",
   "metadata": {},
   "source": [
    "#  Simulations"
   ]
  },
  {
   "cell_type": "code",
<<<<<<< HEAD
   "execution_count": null,
=======
   "execution_count": 20,
>>>>>>> 7b70caf7
   "metadata": {},
   "outputs": [],
   "source": [
    "#AC: remark. I am starting to think that the pulse is nor correctly implemented\n",
    "# In fact it is discontinuous at t = rise_time which is not possible. To make it continuous\n",
    "# at the plateau one should set the amplitude not to be one, but (1 - exp(-rise_time)**2(2*sigma**2))\n",
    "# In the paper this is a bit confusing I would say.\n",
    "\n",
    "def pulse_function(\n",
    "    t: float,\n",
    "    rise_time: float,\n",
    "    plateau_time: float,\n",
    "    freq_drive: float\n",
    ") -> float:\n",
    "    sigma = rise_time/np.sqrt(2*np.pi)\n",
    "    flat_amplitude = (1 - np.exp(-rise_time**2/(2*sigma**2)))\n",
    "    if t < rise_time:\n",
    "        return 1/flat_amplitude*(np.exp(-(t - rise_time)**2/(2*sigma**2)) - \\\n",
    "                                 np.exp(-rise_time**2/(2*sigma**2)))*np.cos(2*np.pi*freq_drive*t)\n",
    "    elif t < rise_time + plateau_time:\n",
    "        return np.cos(2*np.pi*freq_drive*t)\n",
    "    else:\n",
    "        return 1/flat_amplitude*(np.exp(-(t - plateau_time - rise_time)**2/(2*sigma**2)) - \\\n",
    "                          np.exp(-rise_time**2/(2*sigma**2)))*np.cos(2*np.pi*freq_drive*t)\n",
    "\n",
    "def rabi_drive(\n",
    "     t: float,\n",
    "    freq_drive: float\n",
    ") -> float:\n",
    "    return np.cos(2*np.pi*freq_drive*t)\n",
    "    "
   ]
  },
  {
   "cell_type": "code",
<<<<<<< HEAD
   "execution_count": null,
=======
   "execution_count": 21,
>>>>>>> 7b70caf7
   "metadata": {},
   "outputs": [],
   "source": [
    "t_rise = 17.6\n",
    "t_tot = 58.3\n",
    "t_plateau = t_tot - 2*t_rise\n",
    "#simulation setup (noiseless)\n",
    "pts_per_drive_period = 15\n",
    "simu_time = t_tot\n",
    "\n",
    "nb_points = int( simu_time * freq_drive * pts_per_drive_period  )\n",
    "tlist = np.linspace(0, simu_time, nb_points)\n",
    "pulse_drive = np.zeros(nb_points, dtype=float)\n",
    "\n",
    "interest_levels = [[0,0], [0,1], [1,0], [1,1], [0,2], [1,2], [2,0], [2,1]]\n",
    "labels = [\"$| \"+ str(k) + str(m) + \" \\\\rangle $\" for k,m in interest_levels]\n",
    "\n",
    "hamil0 = coupled_flx.hamiltonian(as_qobj=True)\n",
    "# hamil_drive = eps[0]*n_charge[0] + eps[1]*n_charge[1] \n",
    "\n",
    "# for i in range(0, nb_points):\n",
    "#     pulse_drive[i] = pulse_function(tlist[i], t_rise, t_plateau, freq_drive)\n",
    "#     #pulse_drive[i] = rabi_drive(tlist[i], freq_drive)\n",
    "coupled_flx['A'].drives[0].set_params(phase=0, amp=eps_a, \n",
    "                                      plateau_time=t_plateau, rise_time=t_rise, freq=freq_drive)\n",
    "coupled_flx['B'].drives[0].set_params(phase=0, amp=eps_b, \n",
    "                                      plateau_time=t_plateau, rise_time=t_rise, freq=freq_drive)\n",
    "drive_hamils = [coupled_flx['A'].drives[0].hamiltonian(as_qobj=True)]\n",
    "drive_hamils.append(coupled_flx['B'].drives[0].hamiltonian(as_qobj=True))\n",
    "#drive_hamils = [drive.hamiltonian(as_qobj=True) for qubit in coupled_flx for drive in qubit.drives]\n",
    "#pulses = [drive.eval_pulse(time=tlist) for qubit in coupled_flx for drive in qubit.drives]"
   ]
  },
  {
   "cell_type": "code",
<<<<<<< HEAD
   "execution_count": null,
=======
   "execution_count": 22,
>>>>>>> 7b70caf7
   "metadata": {},
   "outputs": [],
   "source": [
    "drive_pulse_a = np.zeros(nb_points)\n",
    "drive_pulse_b = np.zeros(nb_points)\n",
    "for i in range(0, nb_points):\n",
    "    drive_pulse_a[i] = coupled_flx['A'].drives[0].eval_pulse(time=tlist[i])\n",
    "    drive_pulse_b[i] = coupled_flx['B'].drives[0].eval_pulse(time=tlist[i])\n",
    "pulses = [drive_pulse_a, drive_pulse_b]"
   ]
  },
  {
   "cell_type": "code",
<<<<<<< HEAD
   "execution_count": null,
=======
   "execution_count": 23,
>>>>>>> 7b70caf7
   "metadata": {},
   "outputs": [],
   "source": [
    "state_in = []\n",
    "outputs = []\n",
    "for i in range(0, 2):\n",
    "    for k in range(0, 2):\n",
    "        state_in.append(eig_states_by_label[i][k])\n",
    "for i in range(0, 4):\n",
    "    outputs.append(solvkit.integrate(tlist*2*np.pi, state_in[i], hamil0, drive_hamils, pulses, [], \"mesolve\"))"
   ]
  },
  {
   "cell_type": "code",
<<<<<<< HEAD
   "execution_count": null,
=======
   "execution_count": 31,
>>>>>>> 7b70caf7
   "metadata": {},
   "outputs": [],
   "source": [
    "statein_label = '11'\n",
    "statein_index = int(statein_label, 2)\n",
    "rhos_by_label = []\n",
    "for i in range(len(eig_states_by_label)):\n",
    "    rhos_by_label.append([])\n",
    "    for j in range(len(eig_states_by_label[0])):\n",
    "        rhos_by_label[i].append(eig_states_by_label[i][j]*eig_states_by_label[i][j].dag())  \n",
    "        \n",
    "probs = np.zeros([len(labels), nb_points], dtype=float)\n",
    "for k in range(0, len(labels)):\n",
    "    i, j = interest_levels[k]\n",
    "    for m in range(0, nb_points):        \n",
    "        probs[k, m] = qtp.expect(rhos_by_label[i][j], outputs[statein_index].states[m]) "
   ]
  },
  {
   "cell_type": "code",
<<<<<<< HEAD
   "execution_count": null,
   "metadata": {},
   "outputs": [],
=======
   "execution_count": 32,
   "metadata": {},
   "outputs": [
    {
     "data": {
      "image/png": "iVBORw0KGgoAAAANSUhEUgAAA6QAAAILCAYAAAD/glFSAAAAOXRFWHRTb2Z0d2FyZQBNYXRwbG90bGliIHZlcnNpb24zLjMuMywgaHR0cHM6Ly9tYXRwbG90bGliLm9yZy/Il7ecAAAACXBIWXMAAAsTAAALEwEAmpwYAABqeUlEQVR4nO3debxddXno/89zpswDmUMSSEIGCDOGISCDghoQilClWKrFai23am1/bZUO9nqvtdrbW6u9Ra21SgcKUgsIiFBBARlNgDAESAhJICHzPOdM398fe5/DyRn3SfY5a+99Pu/XK6+z1/quvdbzXXs9e+XZa4qUEpIkSZIk9beqrAOQJEmSJA1MFqSSJEmSpExYkEqSJEmSMmFBKkmSJEnKhAWpJEmSJCkTFqSSJEmSpExYkEqSJEmSMmFBKkmSJEnKhAWpJEmSVOYi4msRMSrrOKTesiCVJEmSyt9dwG9nHYTUWxakGlAiYmhEHBMRM7OcRyVxfUgaCCLi6Ii4PyJujohBRzivT0XEf0TEDcWKT+UlIqZExOeLOc+U0qPAuRFRXcz5Sn3NglQlIyIujYhbI6IpIl6NiL/N//tuRPx3RHy4CIt5H3A38L2+nEdE3BkRP2wzvDDfj292NU13ejNtsUXEeyLiWxHxg4j4vU4mOaJ12l99y3Id9qSz7aNI8y3ZPg80BeRRf8VRMtvEkayTjPpRBzyVUro+pXTwSGaUUroJ+FNgUlEio/B1crjfN4ezzvtqP9dX35n9rBYY0llDRFzW3broof0O4FeLEJ/Ub2qyDkBqkVL6CfCTiFgA3JVSurGlLSJmAy9FxLSU0v85gmXcGRFjgd/o43n8vN177o+IqcCfdzVNi4j4u5TSH3Q3v/6S7+d/AccB7wbGtZ+mCOu0v/qWyTosRBfbRzGUTJ+72K77/L2loJA86qPllsx3SXu9WSel3I8SU9A+5Qi+bw5nnffJfq5Y35mH+93SV99JEfEB4ALgZHIFa6/a834A3ArcXuz4pL5iQaqykFJ6LSJeBj4HHHZBmtdYhJC6nUdK6e87Gb2ip2nyNyM4vsD59YcTgR0ppc3kdnJdOex12l99y3AdFmpFz5P0Tqn0uavtuq/fW0IKzaOiKcHvkvYKWidl0I+S0Zt9CofxfXM467yP93NH9J15uN8tffmdlFK6C7grIr4IXNTb9vw0DRHxTEQsSCk92RdxSsVmQapyUgXsyTqInkTEeGA2MDil9LNCp4mI0cDXaHcKTyHz60NVQHNfzby/+pbxOsxEqfS5q+26r99bYvo0j9or0e+S9npcJ2XSj5LQm31KseZfzJj6+zM93HVTRt9J/0guTgtSlQULUpWFiDgfmANcGxG/Qe7am+fJneJzFfBYSunL+WmHAn8G7AIOADOAv04prW8zyyER8el8+2ygAfhiSqkxP48PAVOB/eROjbkvpfTjdmF1Og9yp6D9GbkjANO76FJn01wNTAaOi4j/mx/3vzqbNiImAX8FvAJMANaklP4+IoYAnwbWkcvvdwKPppT+rYv12uW6ioh3ATcAR+XjeSmldHMX/elyfaSUGruKt4u+XQr8b2Af8DfANGB8PraPp5Sa89NNA24EXgVOANYDe4GzUkrX9rS+C11OJ+usq770uN1ExDjgy8BbwG5gIvDllNLuNtNcAJwEjAVmdhdLD/F01udu11k321WP66qrbY/caWUdtuuWPvewzjrNiZTS7u4+h07WUZfLOIycKeS7oe307fNoLbm7YA5LKU2PiFpyp9d9APhESunmXuRAp9tTV+uNLr6bevgeONw8KcZ3S0H96CLGicCx5Lb3a8mdxXExue3n+TZxFrwdtevfYedEV9tWJ8v4H+T2dbXAH5DL2c8Cy4Hr8/37l/z8P53va4/7lMP8vun1d2hn7+kqpi7m36tca6+H9d/dd0uffyf1tZTStojYHRHHppTeyCIGqVdSSv7zX0n9A1YDvyC3c70R+BK5/2TNajPNJ8ntZE4jV5D+dn58AD8DFraZ9nhyO/Dh+eHr8+8d22aarwI3tRm+D/jD/Osq4DXg9Dbt3c6D3DVRq9v166K247qY5nrg4U7WSeu0wCDgJeA327QvJndzod8Ffr/N+EuA67tYz4Wsq4vax9jFvLpcH93F2816eC+wCbikzbil7YYfBj6afz0D2AaMAk7oIsbDWk676XvqS5fbDbn/VD7XJuah5P6TfGmbdb27ZbinWAqM55A+d7fOCphXt+uqu22PLrbrXuTaw73pd2+W0V3chxNvF++5qN3n8N5OtsUn2y63gPXd0/bU6TrvZJso5Hugt3lS7O+WQvrRVYz/BlTlh/8I+Ocj2I6mk/uRrdDPqNttq/38uljmR4Hn2wx/g1xh3zL85TbrtDf7lIvo/fdNr79DexlT+8+0p++GbrehAtZ/V3H0+XdST58/uR+3O8RWaHt+mrnA/+kpx/znv1L45xFSlarnU0pf7aa9HtiXUloCLGkz/nLgHOCBlhEppVcj4gDwm+QKJIB1KaWtbd53J/BERHwlpbQ2pXRZRBwfEX9A7tffJuAUcv8BpKd5UNjpeb05ha/ttFeQ+8/dbW3G3QVcA/wE+HZEjCF3dOpJYFgX8yx0XRWq0/WRj6GreB+g8/VQD9SklB5sM24zMKXN8BnAV1qWDRwFzE4pLe4ivsNdTlvdrfsHethu3k/uB5QfAqSU9kXuZl1tf72uoc3n0UMsPcZDxz53uc4i4oM9zKundbWJwre9VgXmWns99bs3y+hV3IcZb3v1nYxrf9fWntZ3IdtTZ9pvE4V8D/Q2T4r93dKZ9v3oKsZfpreP+G0hdxSwRa+2o070SU60cwfwrYg4JaX0AjAcuCoibiT3fbEzpdRyKUtvTwvv7ffN4XyHHu5+rhi5VrLfSf0hpbQsIk7IYtlSb1mQqpy91cm4k4D9KaXUbvy+fFtXdpD7JXQWsDYi/prczuW3U0qbIvfImeghnrbzOGIREUB1yp9G3MYscv35cG4SAKqBlSmlH0ZEDfAJ4DPkTpdbSG7H3N7hrqtC7SC3PqZ2FW8P79/Vybi2n8HdwJnkdvbzgZeBFw8jzp6W01aX6x6gh+3meHL/edzX8saU0qp289+bOp4u19121208nehunRUyry7XVaHbXvvtuje51vLe3va7u2X0Mmd6FW8RdLdtFrI95d7Q9XcJFP490Js86ZPvlh76AZ3HuLvdcNuYe5s/hS7zsLatzqSU9kTE3cBvRMQ/AT8lVxxdQO7shoKLnU7WX2+/b7rSm22jp5jath1RrvVm/beNoz++k/pDRMwld3RXKnkWpCpn7f+zA/A6ueuSalNKDW3GT8q3dWUquV9nX4uI88hdpzOuzS/P1QARcXVK6Y6e5kHuGsrD0bZPxwIXkrtGqK1XgMHAv6WUmto2RMS1wD0ppdsi9+D2LwN/SefPJDvcdVWolvWxvqt4j9CzQIqITwEjgXPTET4bsADdrftutxtyd4QcFREjU0q72rxvRGpzTVex4ulCd+ust/M6RA/bXqfbdYG51tl7C461gM+lrpu4ezWvbr4b2uvsu2toge9t0dP2VMh3CfTN90Ax51loPw7HEW3zPenl93F3/p3cTWq2AP9Abj1eB7yVUrq7h/f25fo7XD3GVIxcK2D9d4gjIlYUsNwj+k7qR58B/jbrIKRCVGUdgFRkPyJ3xGdhy4iIOIXctv7Pbaabkj+Np8XVwPdSSm8Bo8mdPleff/9kcgVmNbkbLhQyj8P1FrkdHORu8rCmk2l+TO405Q+1jIiI4RHx++R+1f11gHyhcSuwteMsgMLXVaE6XR/ALd3EeyTmADenlG5KKX0lpbTzCOdXiO7W/Wi6327uJneN0a+3ee884NI+iqcz3a2z3s6rve62va6269H0nGudvbc3sfa0jN7kTCHxFmI9be7SGbnnKc4k9x/aQvW0PRXyXQLF/x4o9jwL7cfhONJtvie92ba68wC5H05m5I+I30bu+7WQ77y+XH+Hq5CYRnPkudbT+u8sjkKWe6TfSX0uvy8e2dVZE1KpiY5n1EjZiNwd+z4C/Bq5m63cQe6C/NfbTXcduZtTzCW3Y/5aSumlNu1jgD/Jz6Oa3F3//m9KaU2+/XpyR+6Gkvulc0p++C/zp+tUAV/Ij3+W3DU7y4H/D/hmSun27uZB7vqpPwbOAr6VUvq9iFhI7m6JC8j9EvzjfB9ap8nHFsA/kfslfDe56/1+pZP5jSZ3d8Nd5E6NrSb3y/ln8vGuz8c1K78ON3SxzrtcVxHxXuAv8jHfBnw3pfTzLubT0zrtKt739LCu/jX/WXwB+A1yR5//NqV0S0T8NvBtcnfz3QtsyK/Xv0gpHWgX3wcOdzmd9LWrvuyn5+1mIrnn6K4ndw3nnpTS99rE8s58LH9O7o6T3cbSQzydrdtu11k38zq/p3VF7g6bnW57nW3XKXcX0kJyrav3dhprSmlvu/XT7TLIFYIF5Uwh8Xbynk7zKCL+Ih/zxvxn8QFyPxj8NblTCgvJgU63p/xyC/ouyU/b3ffA4eZJsb5beuwHuZvQdBfj3+Rn9zlyBcQtKaX/kZ//aArYjvLTTid3U5wvFrJe6CYn2s+vs763W/bfAj9Obz8+5S7gsyl/B9XOvuO6WX/vpZffN4f7HUruxkK93s8Bv0/3ebuLQ/epf5xS2t4u5ht7WP+dxUF3yy3Gd1Kb+KbT7vOPiPeRO4J7OTAG+C/giZTSTYW0t5nPnwKPpJQe72zZUqmxIJVUdiLincDvAZ9MKe2I3KMzppJ7fMArKaWvdDuDAch1Jh2Z3hSQWcxP5aWvPv/8d/vtKaWrijlfqS95yq6kcjQHeC2ltAMgpdSQPzXpMXK331dHrjNJqnzXAj/IOgipN7ypkaRy9H3gYxHxZXKnnULuwe5byD2YXB25ziSp8v0q8MGsg5B6w4JUUtlJuWsNvpd1HOXEdSYdsXrgnIi4GfidI7mrd+TudH0euedjamBqIPeomKKJiIuAx1LXj0aSSpLXkEqSJEllLiL+DvhiP911XioaC1JJkiRJUia8qZEkSZIkKRMWpJIkSZKkTFiQSpIkSZIyYUEqSZIkScqEBakkSZIkKRMWpJIkSZKkTFiQSpIkSZIyYUEqSZIkScqEBakkSZIkKRMWpJIkSZKkTFiQSpIkSZIyYUEqSZIkScqEBakkSZIkKRMWpJIkSZKkTFiQSpIkSZIyYUGqLkXE1yJiVNZxSOqcOSqVNnNUKm3maGmwIFV37gJ+O+sgJHXpLsxRqZTdhTkqlbK7MEczZ0FaQSJiSkR8vljzSyk9CpwbEdXFmqc0kJmjUmkzR6XSZo5WppqsA1BR1QJDWgYiog74KrAZqAbGAp9LKTUU0p53B/CrwO390QGpwvUqR9tMdxnwWymlD3YyT3NUKp5DcrRFVznoflTqd73K0QLbzdGMeYS0sv1vYFBK6Ssppb8EAvirXrQD/AC4pl+ilQaebnMwIj4QEV8D/gAY18U8zFGpjxSQg+5HpQz1lKPuR8uDBWmFiohBwO+SS7IW/wn8VkRU9dTeMiL/K+8zEbGgH8KWBoxCcjCldFdK6f8DHu9qPuao1He6y0H3o1L2etpPuh8tDxaklWsuMAJ4vc241cAY4PQC2tv6R+B3+ihOaaDqTQ72xByV+p/7UalymKMZsiCtXJPzf/e2Gbc7/3dKAe2tUkrbgN0RcWyxg5QGsIJzsCfmqJQJ96NShTBHs2VBWrnG5v8eaDPuYP7viALa2/sH4FNFi05Sb3OwJ+ao1L/cj0qVxRzNiAVp5drVybjh+b8HCmg/REppGXBCcUKTRC9zsCfmqNTv3I9KFcQczY4FaeV6K/93ZJtxLb/YvllA+yEiYi7wWjEDlAa4XuVgT8xRqd+5H5UqiDmaHQvSyvUCsBWY1WbcPHLXt7xYQHt7nwH+X59EKg1Mvc3BnpijUv9yPypVFnM0IxakFSql1ATcBlzfZvSHge+klA701N52XhExBhiZUlrVp0FLA0hvcrAn5qjU/9yPSpXDHM1WTdYBqE/dCHw9Ir4AVJO73uXPe9He4gZyt8OWVFzd5mBEvA/4VeByYExE3AI8kVK6qd18zFGpDxSQg+5HpQz1lKPuR8tDpJSyjkFFEhHTgetTSl8s4jxrgdtTSlcVa57SQGWOSqXNHJVKmzlamTxlVz25FvhB1kFI6pI5KpU2c1QqbeZoxixI1ZNfBX6YdRCSumSOSqXNHJVKmzmaMQvSytIA7CvWzCLiIuCxlFJjseYpDXDmqFTazFGptJmjFchrSNWliPg74IsppZ1ZxyKpI3NUKm3mqFTazNHSYEEqSZIkScpEZo99GTduXJo+fXpWi5dKwjPPPLMlpTQ+6zg6Y45K5qhU6sxRqbQVkqOZFaTTp09n8eLFWS1eKgkR8UbWMXTFHJXMUanUmaNSaSskR72pkSRJkiQpExakkiRJkqRMWJBKkiRJkjJhQSpJkiRJyoQFqSRJkiQpExakkiRJkqRMWJBKkiRJkjJhQSpJkiRJyoQFqSRJkiQpExakkiRJkqRMWJBKkiRJkjLRY0EaEd+LiE0R8VIX7RERfx8RKyLihYg4o/hhSpIkSZIqTSFHSG8GFnbTfikwO//vk8C3jjwsSZIkSVKlq+lpgpTSoxExvZtJrgT+NaWUgKciYnRETE4pre9uvlu3buXmm28+ZNyJJ57ImWeeSUNDA7fcckuH95x22mmcdtpp7Nu3j9tvv71D+/z58znppJPYuXMnd955Z4f2BQsWMHfuXLZs2cK9997bof2CCy5g5syZbNiwgfvvv79D+8UXX8y0adNYs2YNDz30UIf2hQsXMmnSJFauXMmjjz7aof3yyy9n3LhxLFu2jCeffLJD+1VXXcWoUaN46aWXWLx4cYf2a665hqFDh7JkyRKWLFnSof26666jtraWRYsWsXTp0g7t119/PQBPPPEEy5cvP6SttraW6667DoBHHnmEVatWHdI+dOhQrrnmGgAefPBB1q5de0j7yJEjufrqqwG4//772bBhwyHtY8eO5YorrgDgnnvuYevWrYe0T5o0iYULc7973HHHHezateuQ9qlTp3LJJZcAcPvtt7Nv375D2mfMmMGFF14IwC233EJDQ8Mh7XPmzOHcc88F6LDdQfbbXikyR83RtszR0mOOmqNtmaOlp7scfWXtNm699VYi3m4LII05lhg3g2iqh5W5bbxlmgBqJ86mbvwxpPp9HFzxFDVVVVRXBzVVuX/nnnsup588zxwd4Dn6T//8PfbXN3GwsZnG5maamiEdNZXGo2ZAcyOx8nECiIjWv0MmzWTElFlUNdWz9cVH2rRBEEyYOY9x046jfv8eXl/089btcuTgWqqr4ohytMeCtABTgDVthtfmx3UoSCPik+SOojJlypQiLFpSMZmjUmkzR6XSVmiObtx9gE27D3QYv2L7VlYsDwbRwLvq9ndoX7Z1A6ua6hkW9Zxfu69D+223Psf+H63jhKPguAN7GTG4llFDaqmpig7TqnI0p8TSdTu59dbneHrlVs44uL3DNKu3bOHVpiqqaeI9dZ1se1s2sOL5xvy2t7dD+73rV7GqaWd+29vdOv6UqaMZWld9RPFH7sBmDxPljpDem1I6qZO2HwNfSSk9lh9+CPhcSumZ7uY5f/781NkvI9JAEhHPpJTmZx1HZ8xRyRyVSl255uj6nft5ZNlmmlOumEgpkYDm5tRmXO5vc4JEfjjf3pQS++sb2bm/ofXf9r0NrN66l4ONzYcsq6YquHDOeK475xjeNXcCERanlWLTrgN859GV3PrLN9lb39Q6fsSgGuZMGsHUo4Ywfvgghg2qYUhdNXXVb1+t2ZwSTc2JhqZm6pvyfxubaWxqpqE55f7mxycgpURz89vbJOT+/q9fOZFpY4Z2GWMhOVqMI6RrgWlthqcC64owX0mSJKniTB41hGvPOqbo821uTry1Yz+vb97Di2t38vjrW1i0ejsPvbqJh17dxMlTRnHjpcdz3qxxRV+2+k9Tc+LfnlzN/3lgGfvyheg7jj2KS0+axEVzx3Pc+OFl9cNDMQrSu4FPR8RtwNnAzp6uH5UkSZJUXFVVwbQxQ5k2ZigXzZ3AZy6ezebdB7nj2bX882OrePGtnVz33ad5/8mT+aurT2bUkNqsQ1Yvbdtbz+/e8gxPrdwGwCUnTOT3L5nNSVNGZRzZ4euxII2IW4GLgHERsRb4n0AtQErp28B9wGXACmAf8LG+ClaSJElS4caPGMTvXHgcH10wne89vopv/nwFP35xPc+v3cE3rzuDU6aOzjpEFWjdjv185J+f5vXNexk3fBBfvuok3nfipKzDOmKF3GX3wz20J+BTRYtIkiRJUlENqavmU++axeWnTObT//EcL761k2v+8Um+ds1pXHby5KzDUw/W79zPB7/1BOt2HuD4SSP4l986i4kjB2cdVlEU8hxSSZIkSRXg2LHD+OH/WMCvzZ/GgYZmPnPrc/zkRa+2K2U79zVw/fcWsW7nAc44ZjQ/+OSCiilGwYJUkiRJGlAG1VTz1V89mU+/axZNzYnP3raEp1du7fmN6neNTc18+tZnWbZxN7MmDOd715/JqKGVde2vBakkSZI0wEQEf/jeOXx0wbHUNzVzw78/w1s7Oj77VNn6x0dX8ovXtjB2WB3fv/5MRg+tyzqkorMglSRJkgagiOB/XnEiF8wZz/Z9DXzqlmepb/ccU2Xn+TU7+NpPlwPwtV87rdvnfZYzC1JJkiRpgKquCr7xa6cxedRglqzZwT/8fEXWIQloaGrmcz98gabmxMfOm86Fc8ZnHVKfsSCVJEmSBrCjhtXxtWtOIwK++fMVvLxuV9YhDXjff3wVyzbuZsroIfzx++ZmHU6fsiCVJEmSBrgFx43lN84+lsbmxJ/f9SLNzSnrkAaszbsP8vcP5Y5Uf/FXTmRoXY9P6ixrFqSSJEmS+KP3zWX8iEE8++YO7lryVtbhDFh//9Br7DnYyDtnjeM98yZmHU6fsyCVJEmSxKghtXwuf3ro3z243BscZWDNtn3c+ss3AfjTy07IOJr+YUEqSZIkCYCrz5jKzHHDWLNtP997fFXW4Qw433z4dRqbE+8/eTLzjh6ZdTj9woJUkiRJEpC76+6f5I/M/eMjr7P3YGPGEQ0cG3Ye4D8XrwHgs5fMzjia/mNBKkmSJKnVJSdM4IxjRrN9XwP/8uTqrMMZML73+CoamxPvmTeRORNHZB1Ov7EglSRJktQqIvj9S+YA8P3HV3staT/YfaCBW5/OXTt6w4XHZRxN/7IglSRJknSI82ePY9aE4WzefdA77vaDO559i90HGzl12mjOOGZ01uH0KwtSSZIkSYeICD7xzhkAfO+xVaTkc0n7SkqJf82fGv2xc6cTEdkG1M8sSCVJkiR18IHTp3DU0Fpe3bCbX67alnU4FevpVdt4ffNexg6r4/2nTM46nH5nQSpJkiSpg8G11Vxz5jQAbslf36jiuy3/3NFrzpxGbfXAK88GXo8lSZIkFeQ3zj4WgJ+8tJ6tew5mHE3l2XWggfte2gDAr82flnE02bAglSRJktSpaWOGcv7scTQ0Je541psbFduPlqyjvrGZs2aMYfq4YVmHkwkLUkmSJEld+rX8abs/fGZtxpFUnnufXwfAB98xNeNIsmNBKkmSJKlL75k3kZGDa1i2cTcvrN2RdTgV460d+/nl6m3U1VSx8KRJWYeTGQtSSZIkSV0aVFPNB06fAsCdz3nabrH8aMlbpNRS8NdmHU5mLEglSZIkdevK03IF6T3Pr6Op2WeSFsOPX1gPwJWnHp1xJNmyIJUkSZLUrTOOGc0xY4ayZU89j63YknU4Ze+NrXtZum4XwwfVcMGc8VmHk6mCCtKIWBgRyyJiRUTc2En7qIi4JyKej4ilEfGx4ocqSZIkKQsRwZWn5Y7k/eTF9RlHU/5aTn1+z7yJDK6tzjiabPVYkEZENXATcCkwD/hwRMxrN9mngJdTSqcCFwF/GxF1RY5VkiRJUkYuO3kyAPe9uJ6GpuaMoylv9+Tvrvsrpw3s03WhsCOkZwErUkorU0r1wG3Ale2mScCIiAhgOLANaCxqpJIkSZIyc8LkkcwcN4xdBxp5auXWrMMpW29s3cvrm/cyfFAN588al3U4mSukIJ0CrGkzvDY/rq1/AE4A1gEvAp9NKXX42SQiPhkRiyNi8ebNmw8zZEl9xRyVSps5KpW2gZCjl8ybCMC9z3va7uFqOTr63nkTqan2lj6FrIHoZFz7W2u9D1gCHA2cBvxDRIzs8KaUvpNSmp9Smj9+/MC+eFcqReaoVNrMUam0DYQcveKU3CmmD726kUZP2z0sD726CXi7uB/oCilI1wLT2gxPJXcktK2PAXeknBXAKuD44oQoSZIkqRScePRIJo8azJY99Ty3ZkfW4ZSdTbsO8NybOxhaV82FA/zuui0KKUgXAbMjYkb+RkXXAne3m+ZN4GKAiJgIzAVWFjNQSZIkSdmqqgred+IkAH7y4oaMoyk/D76SOzp61owxDBtUk3E0paHHgjSl1Ah8GngAeAW4PaW0NCJuiIgb8pN9CTg3Il4EHgI+n1LyAUWSJElShXlv/lTTny/blHEk5efBVzYCcNlJkzOOpHQUVJanlO4D7ms37tttXq8D3lvc0CRJkiSVmrNmjGH4oBpWbdnL8o27mTNxRNYhlYU9Bxt58vXc3YnPn+PddVt4WydJkiRJBaupruKSEyYA8PNXPUpaqKdXbmV/QxOnTRvN5FFDsg6nZFiQSpIkSeqVi+bmCtL7l3odaaFarh89f7ZHR9uyIJUkSZLUK+8+YQLVVcHza3awc39D1uGUvJQSj+SvuW25KZRyLEglSZIk9crIwbWcPm00zQkefHlj1uGUvGUbd7Nu5wHGDKvjhMkjsw6npFiQSpIkSeq1956Yu9vu4yt8uEZPHlm2GYBL8keW9TYLUkmSJEm99s5Z4wF46NVNNDY1ZxxNaWt5RM65x3n9aHsWpJIkSZJ67YTJI5gyegg79zfw8vpdWYdTsvbVN/LLVduorgredfyErMMpORakkiRJknotIjhv1ljg7TvIqqPHV2ylOcFJR49k1JDarMMpORakkiRJkg7Lu4/3OtKePJw/XfeSEyZmHElpsiCVJEmSdFgWHDeWCHjuze1s31ufdTglJ6XUWqwvOG5sxtGUJgtSSZIkSYdl1JBa5h97FM0Jnly5NetwSs6qLXtZvXUfY4bVcdq00VmHU5IsSCVJkiQdtpa77T66fHPGkZSep1ZuA+Cs6WOoqbb06oxrRZIkSdJhu3CuBWlXHnplIwDvOn58xpGULgtSSZIkSYftlCmjGDm4hnU7D7By856swykZjU3NLH5jO+DzR7tjQSpJkiTpsFVVRWvB5VHSty1+Yzs79zcwY9wwpo0ZmnU4JcuCVJIkSdIROX9OriB99s0d2QZSQhavzl0/ev5sj452x4JUkiRJ0hE5a/oYAB5bsYXGpuaMoykND76Se/7ouT7upVsWpJIkSZKOyKwJw5k5fhjb9tbzy/yRwYFsX30jL721k6qA82d7Q6PuWJBKkiRJOiIRwUVzJgDw9EoL0sde20Jjc+LkqaMZNqgm63BKmgWpJEmSpCN21ozcabuPeGMjnly5FYB3zfXoaE8sSCVJkiQdsQvmjKO2Onhh7Q72HGzMOpxMPfbaFuDta2vVNQtSSZIkSUdsaF0N8yaPpDnBk69vzTqczGzcdYDXNu1h+KAa5luQ9siCVJIkSVJRvPv4iQA89trAPW33qfzpuqcfM5q6GsutnriGJEmSJBXFmdOPAuDpVQP3xkYtp+v6/NHCFFSQRsTCiFgWESsi4sYuprkoIpZExNKIeKS4YUqSJEkqdfOnj2H4oBpe3bCbDTsPZB1Ov0sptd7QaMFMC9JC9FiQRkQ1cBNwKTAP+HBEzGs3zWjgm8CvpJROBD5U/FAlSZIklbK6mipOP2Y0AIsG4PNIV2/dx9rt+zlqaC3zjh6ZdThloZAjpGcBK1JKK1NK9cBtwJXtpvl14I6U0psAKaVNxQ1TkiRJUjloOVX158sGXknQcv3oOTPHUl0VGUdTHgopSKcAa9oMr82Pa2sOcFREPBwRz0TERzubUUR8MiIWR8TizZsH7oXOUqkyR6XSZo5Kpc0czTlvVq4gXbR6GymljKPpX7/I38zp3FmerluoQgrSzkr79ltWDfAO4P3A+4AvRMScDm9K6Tsppfkppfnjx/uQWKnUmKNSaTNHpdJmjubMmTiC0UNrWbNtPyu37M06nH6TUuLplbnTlN9pQVqwQgrStcC0NsNTgXWdTHN/SmlvSmkL8ChwanFClCRJklQuaqurWguyXw6gu+2+vH4XW/fWM2nkYKaPHZp1OGWjkIJ0ETA7ImZERB1wLXB3u2l+BJwfETURMRQ4G3iluKFKkiRJKgfvODb3+JeWR6AMBE++nrt+9PzZ44jw+tFC1fQ0QUqpMSI+DTwAVAPfSyktjYgb8u3fTim9EhH3Ay8AzcB3U0ov9WXgkiRJkkrThXNypyw/8foWmprTgLjBz+MrcsX32TPHZhxJeemxIAVIKd0H3Ndu3LfbDf8N8DfFC02SJElSOZoxbhjTxgxhzbb9vPTWTk6dNjrrkPpUQ1MzT+dPT265y7AKU8gpu5IkSZJUsIjgvONyhVnLo1Aq2Qtrd7KvvomZ44YxceTgrMMpKxakkiRJkorunPypq08OgIK05VrZ87y7bq9ZkEqSJEkqugXH5QrSRau20dDUnHE0fevpVbmi+9zjvH60tyxIJUmSJBXdxJGDOW78MPbWN/HMG9uzDqfP7K9vYtHqbVTF20eFVTgLUkmSJEl94oL83XZbHolSiR59bTMNTYl5R4/kqGF1WYdTdixIJUmSJPWJs6aPAWDR6m0ZR9J3nsg/7mX+sWMyjqQ8WZBKkiRJ6hPz2xSkew82ZhxN33hqZa7YPv2Y0dkGUqYsSCVJkiT1ifEjBnHi0SNpaEosWbMj63CKbuuegyzbuJuaquCSEyZmHU5ZsiCVJEmS1GfOnpG70c8jyzdnHEnxtZyKXFMdDBtUk3E05cmCVJIkSVKfOX9O7tmcT1fg80jvfO4tAD55wXEZR1K+LEglSZIk9Zmzpo+huip4fu1Odu5ryDqcolq+cQ8A8489KuNIypcFqSRJkqQ+M2xQDWfkb/jz5Mot2QZTROt37mfVlr0Mrq3y+aNHwIJUkiRJUp86b1butN3HV1TOabuP5q+JPXrUEOpqLKsOl2tOkiRJUp9akD+C+IvXKufGRj9asg6AD5w+JeNIypsFqSRJkqQ+9Y5jj2JYXTWrt+5j/c79WYdzxFJKLNuwG4B3Hz8h42jKmwWpJEmSpD5VU13F/OljAHhkWfkfJV2+cQ9b99YDcOLRIzOOprxZkEqSJEnqcxfNHQ/AUxXw+JeHXt0IwKUnTSIiMo6mvFmQSpIkSepzLXeifWT5ZpqbU8bRHJknX88V1cdP8ujokbIglSRJktTnjp80gokjB7F9XwPLN+3OOpzDdqChiV+8lnt8zdVneEOjI2VBKkmSJKnPRUTr3XZ//mr5Xkf64ls7W19PGzM0w0gqgwWpJEmSpH5x0dzcHWmfLOPrSO/OP+7lI+ccm3EklcGCVJIkSVK/OPe43BHSp1duZX99U8bRHJ7/fGYNACdPHZVxJJXBglSSJElSv5gwcjBzJ47gYGMzS9bsyDqcXtu5r4EDDc1A7g67OnIWpJIkSZL6zTkzc88jfXjZpowj6b0fPf8WAINqqhgxuDbjaCpDQQVpRCyMiGURsSIibuxmujMjoikiPli8ECVJkiRVivNn555H2nKn2nLyyLLczZiuOt276xZLjwVpRFQDNwGXAvOAD0fEvC6m+2vggWIHKUmSJKkynDdrHDVVwcvrd7F1z8GswylYSomHXs0d1b36jKkZR1M5CjlCehawIqW0MqVUD9wGXNnJdJ8B/gsov2PvkiRJkvrFkLpqzjj2KAAeXlY+j395dcPbz06dn49fR66QgnQKsKbN8Nr8uFYRMQW4Cvh2dzOKiE9GxOKIWLx5c/lsfNJAYY5Kpc0clUqbOVq4S07IPf7lF6+Vz3p6Ov+omnfOGkdVVWQcTeUopCDtbG2ndsNfBz6fUur23s0ppe+klOanlOaPHz++wBAl9RdzVCpt5qhU2szRwrVcR/rw8s00N7cvLUrTXfnnj15x6uSMI6ksNQVMsxaY1mZ4KrCu3TTzgdsiAmAccFlENKaU7ipGkJIkSZIqx/GTRjBp5GA27DrA0nW7Sv6ZnnsPNrY+pubCOROyDabCFHKEdBEwOyJmREQdcC1wd9sJUkozUkrTU0rTgR8Cv2sxKkmSJKkzEcG5x40F4KevbMw4mp798Jm1ra8njRqcYSSVp8eCNKXUCHya3N1zXwFuTyktjYgbIuKGvg5QkiRJUuV574kTgfK4jvTZN7cDcPkpnq5bbIWcsktK6T7gvnbjOr2BUUrp+iMPS5IkSVIlO2fmWKoCnntzB1v2HGTc8EFZh9SplBKLVm0D4DfPnZ5tMBWokFN2JUmSJKmoRg+t46wZYwB47LUtGUfTtdVb97Fu5wHGDKvjHcf4uJdisyCVJEmSlIl3zhoHlPZ1pI8uz51SvGDmWB/30gcsSCVJkiRl4r0nTgJg0aptpFSaj3+578X1ALzreO+u2xcsSCVJkiRlYvaE4UwYMYhNuw/y8LLSu7nRrgMNLH5jO9VVwXvmTcw6nIpkQSpJkiQpExHBOTNzj395eNmmjKPp6IkVW2hqTrzjmKMYNaQ263AqkgWpJEmSpMx8ZMGxAPzLk2+U3Gm7P1qyDoAL547POJLKZUEqSZIkKTOnTh3d+vq5NTsyi6O9hqZmfvLSBgBP1+1DFqSSJEmSMlNXU8VlJ+dublRK15HenT86CjBn4ogMI6lsFqSSJEmSMvWhd0wDSus60h89nytIL5jj6bp9yYJUkiRJUqbOmTmWupoqXli7k827D2YdDo1Nza3PH73hgpkZR1PZLEglSZIkZWpIXTVnzxgDwNd+uizjaOCXq7e1vm65C7D6hgWpJEmSpMxdetJkAG795ZqMI4G//smrAJxxzGiqqiLjaCqbBakkSZKkzC08aVLr6ze37sssjpQSz6/dCcDH3+npun3NglSSJElS5sYMq+OYMUMB+Iefv5ZZHI+v2Nr6um2RrL5hQSpJkiSpJFx/7nQAbl+8NrMYWorhKaOHUO3pun3OglSSJElSSfjg/Kmtr7M4bbexqZmnVuZuaPSlD5zY78sfiCxIJUmSJJWEkYNrOWt67m67f/njl/t9+fcv3dD6+qI5E/p9+QORBakkSZKkkvErpx0NwH+/vLHfl/03D+QeOXPWjDHeXbefWJBKkiRJKhnXzJ/W+vqJFVv6bbn765t4I3+a8Gcvnt1vyx3oLEglSZIklYy6mipOmDwSgC/f90q/Lfffnlrd+vq8WeP6bbkDnQWpJEmSpJLyp5cdD8DSdbtobGrul2X+1X2vAnD16VP6ZXnKsSCVJEmSVFLe2eYI5T8+urLPl7dy857W13/0vrl9vjy9zYJUkiRJUkmJCC47eRLw9o2G+tL/uuftO/oePXpIny9Pb7MglSRJklRyvnD5vNbXr27Y1WfLaWxq5pHlmwH4ytUn99ly1LmCCtKIWBgRyyJiRUTc2En7dRHxQv7fExFxavFDlSRJkjRQTB41hHHDBwHw8ZsX99lybl20pvX1r7W5w6/6R48FaURUAzcBlwLzgA9HxLx2k60CLkwpnQJ8CfhOsQOVJEmSNLB86coTAXhrx352H2jok2V84a6XADj3uLE+ezQDhRwhPQtYkVJamVKqB24Drmw7QUrpiZTS9vzgU8DU4oYpSZIkaaBZeNIkBtXkSpbbF68t+vyfeP3t55z+w6+fUfT5q2eFFKRTgDVthtfmx3Xl48BPOmuIiE9GxOKIWLx58+bCo5TUL8xRqbSZo1JpM0eLLyL4/MLcI2D++RcraW5ORZ3/7936XH45MGZYXVHnrcIUUpB2dty60y0hIt5FriD9fGftKaXvpJTmp5Tmjx8/vvAoJfULc1QqbeaoVNrM0b7x0QXHMnJwDet2HuAvf/xK0eb7y1Xb2LKnHoD7P3tB0ear3imkIF0LtL26dyqwrv1EEXEK8F3gypTS1uKEJ0mSJGkgq6mu4tfPPhaA7z2+isam5qLM99P/8Wzr67mTRhRlnuq9QgrSRcDsiJgREXXAtcDdbSeIiGOAO4CPpJSWFz9MSZIkSQPVp989q/X179323BHP74nXt7Bp90EAbv3tc454fjp8PRakKaVG4NPAA8ArwO0ppaURcUNE3JCf7C+AscA3I2JJRPTdfZklSZIkDSjDB9VwzfzcfVPve3EDew82Hva8Ukr8+j893Tq84LixRxyfDl9BzyFNKd2XUpqTUjoupfTl/Lhvp5S+nX/9iZTSUSml0/L/5vdl0JIkSZIGli994KTW1yf+zwcOez5//9CK1tf3fuadRxSTjlxBBakkSZIkZWlQTTWfvXh26/DDyzb1eh7b9tbzdw/mrjCsrQ5OmjKqaPHp8FiQSpIkSSoLf/CeOa2vr//+ol7f4OiML/209fUL//N9RYtLh8+CVJIkSVLZ+NkfXtj6etaf/aTg933m1rdvhvT5hcczpK66qHHp8FiQSpIkSSobM8cP5+ozprQOH/+FnovS/3P/q9zz/NtPrvwfFx3XJ7Gp9yxIJUmSJJWVr11zWuvrAw3NTL/xx11O+/GbF/HNh19vHV7x5Uv7MjT1kgWpJEmSpLKz6iuXHTI8/cYf8x9Pv9k6/Mwb25h+44956NW3b3708v9+HzXVlkClpCbrACRJkiSptyKClX91GTP/9L7WcX9654v86Z0vdjr9C198L0PrLH9KjT8PSJIkSSpLVVXB6q++n+vOPqbLaQbVVLH6q+9n5ODafoxMhfInAkmSJEll7ctXncyXrzqZRau38Qc/WMKu/Q38xRUncvXpU6iqiqzDUzcsSCVJkiRVhDOnj+Gxz7876zDUC56yK0mSJEnKhAWpJEmSJCkTFqSSJEmSpExYkEqSJEmSMmFBKkmSJEnKhAWpJEmSJCkTFqSSJEmSpExYkEqSJEmSMmFBKkmSJEnKhAWpJEmSJCkTFqSSJEmSpExYkEqSJEmSMmFBKkmSJEnKhAWpJEmSJCkTBRWkEbEwIpZFxIqIuLGT9oiIv8+3vxARZxQ/VEmSJElSJemxII2IauAm4FJgHvDhiJjXbrJLgdn5f58EvlXkOCVJkiRJFaamgGnOAlaklFYCRMRtwJXAy22muRL415RSAp6KiNERMTmltL6rmW7dupWbb775kHEnnngiZ555Jg0NDfzxV28ipUPfs656IuuqJ1KbGji14ZUO81xTPZmN1eMZlA5ycsOyDu1vVE9hc/VYhjbvY17jig7tK2umsa3qKEY072Fu48oO7a/VTGdn1UhGNe9iduPqDu3Lamayu2o4Y5q3M7NxTYf2l2tmsa9qKOObtnJs01sd2l+sncvBGMTEps1Ma+q46p6vPYGGqOXopo0c3bSxQ/uztSfSHNVMa1rHxKYtHdoX150CwLGNaxnfvO2QtmaqeLbuJABmNr7JmOYdh7Q3RA3P1+Z+h5jVuIrRzbsPaT8QdbxUezwAcxtfZ0Tz3kPa98UQXq6dDcC8htcYmvYf0r67ahjLao4D4KSGVxmc6g9p31E1ghU1MwA4teFlalPjIe3bqkazsuYYAM6of4kqmg9p31w1hjdqpgIwv/4F2ttYPY411UdTlZo4o2Fph/bD3faOHj2YiSMHs2DBAubOncuWLVu49957O7y/FHWXo1t27uNL3/hOh/eYo+YolFeOHjt2KGOG1VVcji5ft52bvvsvHd5jjpqjUF45etyEYYwcXFtxOdrQ0MAtt9zS4T2nnXYap512Gvv27eP222/v0D5//nxOOukkdu7cyZ133tmhvaf1dMEFFzBz5kw2bNjA/fff36H94osvZtq0aaxZs4aHHnqoQ/vChQuZNGkSK1eu5NFHH+3QfvnllzNu3DiWLVvGk08+2aH9qquuYtSoUbz00kssXry4Q/s111zD0KFDWbJkCUuWLOnQft1111FbW8uiRYtYurTjdnb99dcD8MQTT7B8+fJD2mpra7nuuusAeOSRR1i1atUh7UOHDuWaa64B4MEHH2Tt2rWHtI8cOZKrr74agPvvv58NGzYc0j527FiuuOIKAO655x62bt16SPukSZNYuHAhAHfccQe7du06pH3q1KlccsklANx+++3s27fvkPYZM2Zw4YUXAnDLLbfQ0NBwSPucOXM499xzATpsd5D9ttedQgrSKUDbvcJa4OwCppkCHLI3iIhPkjuCypQpU7pdaH1jM83tKtLtB+t5q2k/g2jg+LqmDu9paR8W9cyp7di+9UA9bzXvZ2Qc5LhO2rccqGd9837GxEGmd9p+kE3N+2moOsgxNR3bN+0/yLZUTXNVPVM6ad+4/yC7UlBVVc+kTtsPsDc1U1ddz4Tqju3r9+3nII0Mqa5nbCft6/btp4lqRlQ3MLqT9rf25XZeR9U0MLLq0PYmUmv7uJoGhrVrP0jw1t5c+6SaRoa0a9+fmlrbp9Q2UheHtu9Nja3tx9Y2Ut2ufU9q5K09ufbjapuI9u3NjbzVmGufU9dEM4e272puaG2fV9dEdbsdadv2kzvZdnYcbOCtpv1U08SJ3Wxbvd32mppTh2lLWaE52pwSBxuLt55amKPmKJij3Sk0RxubzVFztDJytP3BiVLXm//rSsqJ1EOmR8SHgPellD6RH/4IcFZK6TNtpvkx8JWU0mP54YeAz6WUnulqvvPnz0+d/TLSYu32fV22SeVi5JBaRg6u7bI9Ip5JKc3vx5AK1l2ONjUn1u/c32mbVE6OGlrHsEFd/zZbrjla39jMpt0H+jkiqfjGDR/E4NrqLtvLNUelgaKQHC3kCOlaYFqb4anAusOYplemHjX0SN4uqQ9VV4U5KpWwupoqc1SSVBYKucvuImB2RMyIiDrgWuDudtPcDXw0f7fdc4Cd3V0/KkmSJElSj0dIU0qNEfFp4AGgGvheSmlpRNyQb/82cB9wGbAC2Ad8rO9CliRJkiRVgkJO2SWldB+5orPtuG+3eZ2ATxU3NEmSJElSJSvklF1JkiRJkorOglSSJEmSlAkLUkmSJElSJixIJUmSJEmZsCCVJEmSJGXCglSSJEmSlAkLUkmSJElSJixIJUmSJEmZsCCVJEmSJGXCglSSJEmSlAkLUkmSJElSJiKllM2CIzYDb/Qw2ThgSz+EU0oGWp8HWn/h0D4fm1Ian2UwXTFHOzXQ+gv22RwtLwOtvzDw+ty+v+ZoeRlo/YWB1+de52hmBWkhImJxSml+1nH0p4HW54HWX6isPldSXwox0PoL9rncVVJfCjHQ+gsDr8+V1t9K609PBlp/YeD1+XD66ym7kiRJkqRMWJBKkiRJkjJR6gXpd7IOIAMDrc8Drb9QWX2upL4UYqD1F+xzuaukvhRioPUXBl6fK62/ldafngy0/sLA63Ov+1vS15BKkiRJkipXqR8hlSRJkiRVqJIsSCNiYUQsi4gVEXFj1vH0hYiYFhE/j4hXImJpRHw2P35MRPw0Il7L/z0q61iLKSKqI+K5iLg3P1zp/R0dET+MiFfzn/WCSuizOVren193zFFztFyYo+ZoOffZHC3vz6875mjvc7TkCtKIqAZuAi4F5gEfjoh52UbVJxqBP0wpnQCcA3wq388bgYdSSrOBh/LDleSzwCtthiu9v98A7k8pHQ+cSq7vZd1nc7S8P78CmKNl3mdztLw/vwKYo2XeZ3O0vD+/Apijve1zSqmk/gELgAfaDP8J8CdZx9UP/f4R8B5gGTA5P24ysCzr2IrYx6n5jfLdwL35cZXc35HAKvLXarcZX9Z9NkfL+/ProY/maAX02Rwt78+vhz6aoxXQZ3O0vD+/Hvpojh5Gn0vuCCkwBVjTZnhtflzFiojpwOnA08DElNJ6gPzfCRmGVmxfBz4HNLcZV8n9nQlsBr6fP3XjuxExjPLvszla3p9fd76OOWqOliFztGL7a45WCHO0YvtblBwtxYI0OhlXsbcCjojhwH8Bv59S2pV1PH0lIi4HNqWUnsk6ln5UA5wBfCuldDqwl8o4TcMcrUDmqDlarszRimaOVgBztKIVJUdLsSBdC0xrMzwVWJdRLH0qImrJJegtKaU78qM3RsTkfPtkYFNW8RXZecCvRMRq4Dbg3RHx71RufyG3La9NKT2dH/4huaQt9z6bo+X9+XXFHDVHy445ao6WaZ/N0fL+/Lpijh5mjpZiQboImB0RMyKiDrgWuDvjmIouIgL4Z+CVlNLX2jTdDfxm/vVvkjvfvuyllP4kpTQ1pTSd3Gf6s5TSb1Ch/QVIKW0A1kTE3Pyoi4GXKf8+m6Pl/fl1yhwFzNGyYo6ao/lx5dhnc7S8P79OmaPAYeZo5C82LSkRcRm5c7Crge+llL6cbUTFFxHvBH4BvMjb55n/Kblz628HjgHeBD6UUtqWSZB9JCIuAv4opXR5RIylgvsbEacB3wXqgJXAx8j9EFTWfTZHy/vz64k5ao6WA3PUHKWM+2yOlvfn1xNztHc5WpIFqSRJkiSp8pXiKbuSJEmSpAHAglSSJEmSlAkLUkmSJElSJixI1aWI+FpEjMo6DkmdM0el0maOSqXNHC0NFqTqzl3Ab2cdhKQu3YU5KpWyuzBHpVJ2F+Zo5ixIK0hETImIzxdrfimlR4FzI6K6WPOUBjJzVCpt5qhU2szRylSTdQAqqlpgSMtA/mHLXwU2k3vO1Vjgcymlhnz7BOCz+bbTgKeAL7e0590B/Cq5ZwlJOjKH5GiL/PPofiul9MF2481RqX+13492m4M97WfzzFGpeHqVo22m63Q/m2eOZsyCtLL9b2BQSukrABHxdeCvgD+OiMi//mxKaW9EjASeJ7cz/UybefwAuBWTVCq6iPgAcAFwMrmdbNs2c1TKUIE52OV+ts2szFGpDxSSo93tZ9swRzPmKbsVKiIGAb9LLsla/CfwWxFRBcwCzgVmAKSUdgG3AL8TEYNb3pD/hemZiFjQX7FLA0VK6a6U0v8HPN5JszkqZavbHCxgP0v+feao1Dd63E/2sJ8lP405mjEL0so1FxgBvN5m3GpgDHA6sIfcL0gz27RvIvfr0ch28/pH4Hf6KlBJnTJHpWz1lIM97WfbMkel4uvNfrIn5miGPGW3ck3O/93bZtzu/N8pKaVngInt3jMfeDmltKntyJTStojYHRHHppTe6JtwJbWVUlqPOSplpqccjIiWorPT/SzwTJt5maNSkfVmP1nAvMzRDHmEtHKNzf890GbcwfzfEe0njojpwAeBG7qY3z8AnypWcJJ6xxyVstVJDvZqP4s5KvWpAvaTPTFHM2JBWrl2dTJueP5v250nEVEL3Az8TkrpF53NLKW0DDihmAFKKow5KmWrixwseD8L5qjUlwrZT/bEHM2Op+xWrrfyf0fy9o6x5RfbN9tN+w3gGymlO7uaWUTMBV4raoSSCmWOStnqLAd7s581R6W+1eN+sifmaHY8Qlq5XgC2krsDWYt55K5vebFlRET8EfDjlgSOiGsjorNTjT4D/L++C1dSZ8xRKVvd5GBB+9k2zFGpD/RiP9kTczQjFqQVKqXUBNwGXN9m9IeB76SUDgBExK8D04CmiFgYEQuBS1NKu9vOKyLGACNTSqv6JXhJgDkqZa27HCxkP9tmPuao1AcK3U8WMB9zNEOeslvZbgS+HhFfAKrJXe/y5wARMQf4PlAH/F6b9zzWyXxuIHc7bElFFBHvA34VuBwYExG3AE+klG4yR6VsFZiDXe5n2zFHpSIrJEe728+2m505miEL0gqWUtoDfKKLtuXAoJ7mkb9I/MyU0l8VOTxpwEspPQA80EWbOSplqJAc7G4/28IclfpGgTna5X62hTmaPU/ZVU+uBX6QdRCSumSOSqXNHJVKmzmaMQtS9eRXgR9mHYSkLpmjUmkzR6XSZo5mzIK0sjQA+4o1s4i4CHgspdRYrHlKA5w5KpU2c1QqbeZoBYqUUtYxqERFxN8BX0wp7cw6FkkdmaNSaTNHpdJmjpYGC1JJkiRJUiYyu8vuuHHj0vTp07NavFQSnnnmmS0ppfFZx9EZc1QyR6VSZ45Kpa2QHM2sIJ0+fTqLFy/OavFSSYiIN7KOoSvmqGSOSqXOHJVKWyE56k2NJEmSJEmZsCCVJEmSJGXCglSSJEmSlAkLUkmSJElSJixIJUmSJEmZsCCVJEmSJGXCglSSJEmSlAkLUkmSJElSJixIJUmSJEmZsCCVJEmSJGXCglSSJEmSlIkeC9KI+F5EbIqIl7poj4j4+4hYEREvRMQZxQ9TkiRJklRpCjlCejOwsJv2S4HZ+X+fBL515GFJkiRJkipdjwVpSulRYFs3k1wJ/GvKeQoYHRGTixWgJEmSJKky1RRhHlOANW2G1+bHre/uTVu3buXmm28+ZNyJJ57ImWeeSUNDA7fcckuH95x22mmcdtpp7Nu3j9tvv71D+/z58znppJPYuXMnd955Z4f2BQsWMHfuXLZs2cK9997bof2CCy5g5syZbNiwgfvvv79D+8UXX8y0adNYs2YNDz30UIf2hQsXMmnSJFauXMmjjz7aof3yyy9n3LhxLFu2jCeffLJD+1VXXcWoUaN46aWXWLx4cYf2a665hqFDh7JkyRKWLFnSof26666jtraWRYsWsXTp0g7t119/PQBPPPEEy5cvP6SttraW6667DoBHHnmEVatWHdI+dOhQrrnmGgAefPBB1q5de0j7yJEjufrqqwG4//772bBhwyHtY8eO5YorrgDgnnvuYevWrYe0T5o0iYULcwfi77jjDnbt2nVI+9SpU7nkkksAuP3229m3b98h7TNmzODCCy8E4JZbbqGhoeGQ9jlz5nDuuecCdNjuIPttrxSZo+ZoW+Zo6TFHzdG2zNHSY46ao22Zo10rxk2NopNxqdMJIz4ZEYsjYnH7lSgpe+aoVNrMUam0maNS70VKndaOh04UMR24N6V0Uidt/wg8nFK6NT+8DLgopdTtEdL58+enzn4ZkQaSiHgmpTQ/6zg6Y45K5qhU6sxRqbQVkqPFOEJ6N/DR/N12zwF29lSMSpIkSZLU4zWkEXErcBEwLiLWAv8TqAVIKX0buA+4DFgB7AM+1lfBSpIkSZIqR48FaUrpwz20J+BTRYtIkiRJkjQgFOOUXUmSJEmSes2CVJIkSZKUCQtSSZIkSVImLEglSZIkSZmwIJUkSZIkZcKCVJIkSZKUCQtSSZIkSVImLEglSZIkSZmwIJUkSZIkZcKCVJIkSZKUCQtSSZIkSVImLEglSZIkSZmwIJUkSZIkZcKCVJIkSVJFWLR6G+f/n58x589+wn89s5bm5pR1SOpBTdYBSJIkSdKR+NM7X+Q/nn7zkHF/+J/P84f/+TwAq75yGRGRRWjqgUdIJUmSJJWllBLTb/xxh2K0vRl/ch+7DjT0U1TqDQtSSZIkSWUnpcSMP7nvkHG/dd4MVn3lMlZ/9f18//ozD2k75Yv/zW6L0pJjQSpJkiSp7LQvRld95TL+4op5rafmvuv4Caz+6vs5ddro1mlO/uJ/09DU3J9hqgcWpJIkSZLKyif/dfEhw6u/+v4urxH90afO49fPPqZ1ePaf/aRPY1PvWJBKkiRJKhuvrN/Ff7+8sXV49Vff3+N7/uqqkzlrxpjW4W88+FqfxKbesyCVJEmSVDYu/cYvWl+/+qWFBb/v9t9Z0Pr67x5czv76pqLGpcNjQSpJkiSpLHztp8tbX3//Y2cyuLa6V+9/7gvvaX19wl/cX7S4dPgsSCVJkiSVvIONTfz9Q2+favuuuRN6PY+jhtXx8XfOaB1+ce3OosSmw2dBKkmSJKnkff6HL7S+Xvq/3nfY8/nz95/Q+vqKf3jsiGLSkSuoII2IhRGxLCJWRMSNnbSPioh7IuL5iFgaER8rfqiSJEmSBqLdBxq4a8k6AC45YQLDBtUc9rwigm9dd0br8FMrtx5xfDp8PRakEVEN3ARcCswDPhwR89pN9ing5ZTSqcBFwN9GRF2RY5UkSZI0AP3xf759dPTbv/GOI57fpSdPbn197XeeOuL56fAVcoT0LGBFSmllSqkeuA24st00CRgRuYf/DAe2AY1FjVSSJEnSgHOgoYn7l24A4Jr5U6mpLs5Vh7f+9jmtr5es2VGUear3Cvk0pwBr2gyvzY9r6x+AE4B1wIvAZ1NKzUWJUJIkSdKA9df3v9r6+q+uOrlo811w3NjW1x+46fGizVe9U0hBGp2MS+2G3wcsAY4GTgP+ISJGdphRxCcjYnFELN68eXMvQ5XU18xRqbSZo1JpM0eLL6XEfy/dCMB75k0s2tHRFt/96PzW11v2HCzqvFWYQj7RtcC0NsNTyR0JbetjwB0pZwWwCji+/YxSSt9JKc1PKc0fP3784cYsqY+Yo1JpM0el0maOFt+zb+7grR37Afi7Xzut6PO/ZN7E1tc3/NszRZ+/elZIQboImB0RM/I3KroWuLvdNG8CFwNExERgLrCymIFKkiRJGlj+4AdLAPidC2cy/AjurNudzy/MHUdb/MZ2Gpu86rC/9ViQppQagU8DDwCvALenlJZGxA0RcUN+si8B50bEi8BDwOdTSlv6KmhJkiRJle2tHft5c9s+AK4985g+W85vvXN66+tbf/lmny1HnSvoZ4aU0n3Afe3GfbvN63XAe4sbmiRJkqSB6s/ufLH19Yxxw/psOYNqqjl7xhieXrWNL/xoKR9ZML3PlqWOintVsCRJkiQdoZQSDy/L3Rjqj947p8+X9+WrTmp9vS5/zar6hwWpJEmSpJJyzwvrW1/fcOFxfb68WRNGtL7+q/te6fPl6W0WpJIkSZJKyt88kHv26JyJw4v+qJeu/OF7ckdi721TDKvvWZBKkiRJKhn76htZsy132uwXrzix35b7ifNntr5+ZLnPke0vFqSSJEmSSsa/P/VG6+tzZ43rt+UOqatm+tihAHz9weX9ttyBzoJUkiRJUsm47ZdrAHjvvIn9vuzP5Z9J+tybO2hqTv2+/IHIglSSJElSSdi2t56VW/YC8IXL5/X78tsWwQ+9srHflz8QWZBKkiRJKgn/+uTq1tfTxgzt9+XXVFdx1owxANx4x4s9TK1isCCVJEmSVBK+8dBrAHzwHVMzi+FT75oF5I7Wetpu37MglSRJkpS5TbsPkPL132cvnp1ZHBfMfvtGSve+sC6zOAYKC1JJkiRJmbt7ydvFXxan67aICE48eiQA33l0ZWZxDBQWpJIkSZIy93c/zT1qJcvTdVv86WUnALB03S6aPW23T1mQSpIkScrU3oON7K1vAuD3L8nudN0WZ+dvbATwixVbMoyk8lmQSpIkScrUD59Z2/p66lHZna7boqa6igUzxwLwrYdXZBxNZbMglSRJkpSpn726CYBfPSP703VbXHvWNACeWrkt40gqmwWpJEmSpMwcbGzikeWbAfjIgmMzjuZtl508ufX1axt3ZxhJZbMglSRJkpSZZ97Y3vr61KmjMozkULXVVUwZPQSAr+efj6risyCVJEmSlJkHXtoAwMffOYOIyDiaQ/362ccA8OMX1mccSeWyIJUkSZKUiZQSDyzdCMAFc8ZnHE1HHz7rmNbXm3YfyDCSymVBKkmSJCkTyzfuYcOuXKF33nFjM46mozHD6lpf3/O8R0n7ggWpJEmSpEw8ln/G59WnT6GmujRLkz9//wkALFrl3Xb7Qml+6pIkSZIq3n0v5o46njtrXMaRdO298yYB8OTKrTQ3p4yjqTwWpJIkSZL63Y599a132L1gdukWpMeMHcrUo4awc38Di1Z7lLTYLEglSZIk9bufvryx9fWEkYMzjKRn5+cL5ruWvJVxJJWnoII0IhZGxLKIWBERN3YxzUURsSQilkbEI8UNU5IkSVIlufmJ1QBcdvKkbAMpwKUnTQZg8ertPUyp3qrpaYKIqAZuAt4DrAUWRcTdKaWX20wzGvgmsDCl9GZETOijeCVJkiSVuZQSS9ftAuDXzzo242h6ds7MsQyprea1TXvYvPsg40cMyjqkilHIEdKzgBUppZUppXrgNuDKdtP8OnBHSulNgJTSpuKGKUmSJKlSvL55b+vrc0vwcS/t1dVUMX/6UcChpxrryBVSkE4B1rQZXpsf19Yc4KiIeDginomIj3Y2o4j4ZEQsjojFmzdvPryIJfUZc1QqbeaoVNrM0cLd+dxaAC4/ZTJVVZFxNIVZkC+cf/jMmh6mVG8UUpB2toW0v99xDfAO4P3A+4AvRMScDm9K6Tsppfkppfnjx4/vdbCS+pY5KpU2c1QqbeZo4V56K3e67ryjR2YcSeF+5dSjAVi2YTeNTc0ZR1M5CilI1wLT2gxPBdZ1Ms39KaW9KaUtwKPAqcUJUZIkSVKl2HuwkUeW544gf/CMqRlHU7ipRw1l+tih7K1v4qX89a86coUUpIuA2RExIyLqgGuBu9tN8yPg/IioiYihwNnAK8UNVZIkSVK5a3n2KJT+417aO3tG7rTdW556I+NIKkePBWlKqRH4NPAAuSLz9pTS0oi4ISJuyE/zCnA/8ALwS+C7KaWX+i5sSZIkSeXotkVvAvA7F8zMOJLeO3nqKAB++OzajCOpHD0+9gUgpXQfcF+7cd9uN/w3wN8ULzRJkiRJlea1jXsAeMexR2UcSe994PQp/PldueNu2/fWc9SwuowjKn+FnLIrSZIkSUds064DvLZpD3U1VVwwp/xu/DR8UA3nzBxDSvDL1duyDqciWJBKkiRJ6hcP529mNGpILYNrqzOO5vCcNX0MADc/vjrbQCqEBakkSZKkfvGDRblneF5/7vRsAzkCZ87IFaRPrtyacSSVwYJUkiRJUp9LKbFyc+760Yvmlt/pui3OzB8hBVixaXeGkVQGC1JJkiRJfW7pul1s39cAwLzJIzOO5vANrq3muPHDALjj2bcyjqb8WZBKkiRJ6nO/eG0LAO+aO56IyDiaI3PV6VMAuOeFdRlHUv4sSCVJkiT1ufteXA/AguPGZhzJkbtk3kQA1mzbT0op42jKmwWpJEmSpD61v76JF9/aCcD7Tzk642iO3NyJI1pfP/vmjuwCqQAWpJIkSZL61Evrdra+njJ6SIaRFEdEcHb+brs/WuJ1pEfCglSSJElSn7rruVzR9pFzjs04kuK5YE7uTsE/WuJ1pEfCglSSJElSn3p1Q+7xKCceXb53123vQ++YCsDO/Q0caGjKOJryZUEqSZIkqc/sOdjIM29sJwIuPXly1uEUzYSRg1tfP75iS4aRlDcLUkmSJEl95snXtwKQEowaUptxNMV1xam5GzQ9++b2jCMpXxakkiRJkvrMPc/nrrH8nQtnZhxJ8V2ZL0hv+vnrGUdSvixIJUmSJPWZl9fvAuCs6WMyjqT4zsz3qSpg14GGjKMpTxakkiRJkvrElj0HWbFpDwDnzRqXcTTFN2poLadOG01zgvtf2pB1OGXJglSSJElSn3h0+WYATp02msG11RlH0zfOOGY0AC+s3ZFpHOXKglSSJElSn2gpSOdNHpFxJH3nXXMnAPDvT72ZcSTlyYJUkiRJUtGllHjolU0AfPAd0zKOpu+cOX0MddW5smrT7gMZR1N+LEglSZIkFd1bO/az+2AjAKdNG51tMH1oSF01R4/OPZPU55H2ngWpJEmSpKJ7YOlGAC45YQLVVZFxNH3r6jOmAnD7orUZR1J+LEglSZIkFd2SNTsAOG788GwD6QfnHjcWgDXb92UcSfmxIJUkSZJUVCklfrlqK/D20cNKdvoxRzF8UA1rt+9n9Za9WYdTVixIJUmSJBXVa5v2sHHXQcYNH8TsCZV/hLS6KjhmzFAAnly5NeNoyktBBWlELIyIZRGxIiJu7Ga6MyOiKSI+WLwQJUmSJJWTp/JF2bnHjaWqwq8fbXHN/NyR4O/+YmXGkZSXHgvSiKgGbgIuBeYBH46IeV1M99fAA8UOUpIkSVL5eHR57m6zLddWDgRnzcj1dce+BlJKGUdTPgo5QnoWsCKltDKlVA/cBlzZyXSfAf4L2FTE+CRJkiSVkabmt68fPW/WuIyj6T8nTB5BXXUVW/fW8/L6XVmHUzYKKUinAGvaDK/Nj2sVEVOAq4BvdzejiPhkRCyOiMWbN2/ubayS+pg5KpU2c1QqbeZozsvrdrHrQCPTxgxhWv66yoEgIrj4hAkA/PxVj9EVqpCCtLOTvtsfg/468PmUUlN3M0opfSelND+lNH/8+PEFhiipv5ijUmkzR6XSZo7mPLkyd7rugpkD53TdFqcfMxp4+xms6lkhBelaYFqb4anAunbTzAdui4jVwAeBb0bEB4oRoCRJkqTy8cjy3NHhgXS6bov3zpsEwItv7aShqTnjaMpDIQXpImB2RMyIiDrgWuDuthOklGaklKanlKYDPwR+N6V0V7GDlSRJklS6DjQ0sWj1dgDOnz3wjhJPHzeMyJ9f+sLandkGUyZ6LEhTSo3Ap8ndPfcV4PaU0tKIuCEibujrACVJkiSVh2ff3E59YzMnTB7JmGF1WYeTiV+bnzu59IfPrM04kvJQU8hEKaX7gPvajev0BkYppeuPPCxJkiRJ5eap199+/uhAddq00dy2aA2vb96TdShloZBTdiVJkiSpR4+tGLg3NGqx8KRJRMCSN3dwoKHbe74KC1JJkiRJRbBjXz3PvrmDuuoqzhnAR0hHD63jpKNHUd/UzJMrt2YdTsmzIJUkSZJ0xFrurnv6MaMZPqigKwMr1jtn5+4w/JQFaY8sSCVJkiQdscX5u+teMGfg3V23vfOOyxWkjy7fknEkpc+CVJIkSdIRSSnxs1c3AXDOzDEZR5O9+dOPYlBNFa+s38W2vfVZh1PSLEglSZIkHZG3duznrR37GTWkltOnHZV1OJkbXFvN/Om59fCL1zZnHE1psyCVJEmSdEQeXpYrus6cPoaqqsg4mtJwYf7U5cdXeNpudyxIJUmSJB2RJ17PFV2XnDAh40hKx7n560gfe20LKaWMoyldFqSSJEmSDltDUzNPvp67m+xZM7x+tMW8ySMZN3wQ63YeYOWWvVmHU7IsSCVJkiQdthfW7mT7vgZmjhvGjHHDsg6nZFRVBWfmryN97DVP2+2KBakkSZKkw/ZE/hrJs2eOIcLrR9u6+ISJwNvPaFVHFqSSJEmSDtvPluUe93Lx8RMzjqT0tDwCZ9GqbRxsbMo4mtJkQSpJkiTpsOw60MCLa3dSFXCm1492MPWoocydOILdBxt5ZvX2rMMpSRakkiRJkg7LAy9toLE5cdaMMYwaUpt1OCVpwXFjAXj8da8j7YwFqSRJkqTD0nJt5PtPnpxxJKXr4vyjcB56ZVPGkZQmC1JJkiRJvdbUnHhqZe5xL2fPHJtxNKXrrBljqK0Olm3czZY9B7MOp+RYkEqSJEnqtRfW7mDLnnomjBjErPHDsw6nZA2qqeads8aREjz0ysaswyk5FqSSJEmSeu0X+WdrXnzCBKqqfNxLdy6YMx6Ax1dszTiS0mNBKkmSJKnXHswf7Tt/9viMIyl97z4+dx3pz17dRENTc8bRlBYLUkmSJEm9smXPQV5Yu5Pa6uCiuRakPTl27DBmjBvGnoONvLB2R9bhlBQLUkmSJEm90nIt5FkzxjC0ribjaMpDy1HS+1/akHEkpcWCVJIkSVKvtDzC5D0nTMw4kvLRciS55dpb5ViQSpIkSSrYwcYmHn0t9/zRiy1IC3bWjDGMHFzDqxt2s3rL3qzDKRkWpJIkSZIK9ovlWzjQ0Mzxk0YwbczQrMMpG4Nqqjlv1jgAHl62KeNoSkdBBWlELIyIZRGxIiJu7KT9uoh4If/viYg4tfihSpIkScraQ6/mrh99zzyPjvbW+06cBMD9S72OtEWPBWlEVAM3AZcC84APR8S8dpOtAi5MKZ0CfAn4TrEDlSRJkpSthqbm1pvyvHfepIyjKT8XzhlPBDz7xg527KvPOpySUMgR0rOAFSmllSmleuA24Mq2E6SUnkgpbc8PPgVMLW6YkiRJkrL27Bvb2b6vgalHDeHEo0dmHU7ZOWpYHecdN476pmZ+9qqn7UJhBekUYE2b4bX5cV35OPCTzhoi4pMRsTgiFm/evLnwKCX1C3NUKm3mqFTaBkKO3vPCOgAuOWEiVVWRcTTl6V0+/uUQhRSknW1pqdMJI95FriD9fGftKaXvpJTmp5Tmjx/vA3SlUmOOSqXNHJVKW6XnaHNz4oGluetHf+W0ozOOpnxdccpkIuDh5Zs50NCUdTiZK6QgXQtMazM8FVjXfqKIOAX4LnBlSmlrccKTJEmSVAqeWrWVzbsPMmHEIE6bOjrrcMrWhJGDOXnKKOobm/nvlzdmHU7mCilIFwGzI2JGRNQB1wJ3t50gIo4B7gA+klJaXvwwJUmSJGXpxy+sB+DK0472dN0j9Cun5o4wP+DddnsuSFNKjcCngQeAV4DbU0pLI+KGiLghP9lfAGOBb0bEkohY3GcRS5IkSepXTc2JH7+YK0gvP8XTdY/U+06cRAT89OWN7D7QkHU4maopZKKU0n3Afe3GfbvN608AnyhuaJIkSZJKwc9e3cSOfQ0cO3Yop0wdlXU4ZW/amKGcPm00z765g5+9uokrT+vunrGVrZBTdiVJkiQNYHcteQuAq0+fSoSn6xbDVafnitAfLelwe54BxYJUkiRJUpd27m/gv/PXOl7p3XWL5n0nTqK6Knh0+WY27T6QdTiZsSCVJEmS1KU7nl1LQ1Pi7BljmD5uWNbhVIwJIwfzrrnjaWxOrTeMGogsSCVJkiR16c7ncqfrfmj+tB6mVG+1XDt6++K1GUeSHQtSSZIkSZ1aum4nL6zdybC6ai47eVLW4VSc9504iRGDanhl/S5eXLsz63AyYUEqSZIkqVP/9uQbAFx9xlSG1hX0gA71Ql1NFdecmTvyfNuiNzOOJhsWpJIkSZI62LGvvvXuuh9ZcGzG0VSuD82fCsDdS9axc//AeyapBakkSZKkDv7jl29yoKGZBTPHMmfiiKzDqVjHTxrJOTPHsPtgI3c+O/CuJbUglSRJknSI+sZmvv/4agA+cf6MbIMZAD5yznQAbn5iNc3NKdtg+pkFqSRJkqRD/PCZtWzefZBZE4bz7uMnZB1OxXvPvIlMGjmY1Vv38eArG7MOp19ZkEqSJElq1dDUzE0/XwHA7150HBGRcUSVr66mit88dzoA//joymyD6WcWpJIkSZJa3b54DW/t2M/0sUO54tSjsw5nwPiNc45hxKAannljO0+8viXrcPqNBakkSZIkAPbVN/KNB18D4LOXzKa22nKhv4wYXMv1500H4Os/fS3bYPqRW5gkSZIkAL79yEo27T7I8ZNGcOWpU7IOZ8D5xPkzGT6ohl+u3sbDyzZlHU6/sCCVJEmSxBtb9/KdR18H4C8un0dVldeO9rdRQ2q54cKZAPzlj1+haQDccdeCVJIkSRrgUkp84UdLOdDQzBWnHs25s8ZlHdKA9fF3zuToUYNZsWkP//7UG1mH0+csSCVJkqQB7rZFa3h0+WZGDK7hi1fMyzqcAW1IXTV/ctkJAPztfy9j/c79GUfUtyxIJUmSpAHstY27+dK9LwPwpStPYuzwQRlHpMtPmcy75o5n14FG/uzOl0ipck/dtSCVJEmSBqid+xq4/vuL2FffxJWnHc0HTvdGRqUgIvjrXz2FEYNq+Nmrm/hOBT+b1IJUkiRJGoAONDTx2/+2mLd27OeUqaP46tWnZB2S2pgwcjB/86FTAfjr+1/lkeWbM46ob1iQSpIkSQPM/vomfvtfF/PLVduYMGIQ37zuDIbUVWcdltpZeNIkfu/ds2hO8Jn/eJbXNu7OOqSisyCVJEmSBpANOw9w7T89xS9e28LYYXX828fPZupRQ7MOS134/UvmcMkJE9l1oJFf+85TvLh2Z9YhFZUFqSRJkjRAPPTKRi7/f7/g+TU7mDJ6CD/4nXOYO2lE1mGpG1VVwf/78OlcOGc82/bW8+F/eoqHl23KOqyisSCVJEmSKtyyDbv5+M2L+Pi/LGbLnnoWzBzL3Z8+j1kTLEbLwZC6av7po/O5/JTJ7DnYyPXfX8Rf3vsyuw80ZB3aEaspZKKIWAh8A6gGvptS+mq79si3XwbsA65PKT1b5FglSZIkFWjvwUb+++UN/PCZtTy+YisAwwfV8PuXzOZj582guioyjlC9UVdTxd9fezpzJ47g6w+9xncfW8Vti9bwwXdM5fpzpzN93LCsQzwsPRakEVEN3AS8B1gLLIqIu1NKL7eZ7FJgdv7f2cC38n8lSZIk9aGm5sTWPQdZtnE3r67fzSsbdvHq+t2s2LSH+qZmAAbVVHHN/Gl85uJZTBgxOOOIdbiqqoLPXDybd84ex1d+8iq/XLWNm59Yzb88uZoL54zn3cdP4OQpo5g0ajBjhw2irqb0T4gt5AjpWcCKlNJKgIi4DbgSaFuQXgn8a8o9sfWpiBgdEZNTSuu7munWrVu5+eabDxl34okncuaZZ9LQ0MAX/+4fod0DYPePmMb+kdOIpnqO2rC4wzz3jZrOgeFHU9W4n9Ebn+vQvnf0cRwcNpHq+j2M2vxCh/Y9R82mfuh4ag7uZOSWpR3ad489nobBY6g9sI0RW1/t0L5r3Ik0DhpF3b7NDN/+Wof2neNPoaluOIP2bmTYjtc7tO+YeDrNNUMYvGcdQ3eu7tC+fdJ8UnUdQ3atYcjuNR3at00+G6qqGbJzNUP2rOvYPuVcAIbueJ3Bezce0paimu1H535DGLZtOYP2bzmkvbm6jh2T5gMwfOsr1B3Yfkh7U80Qdk48HYARW5ZSe/DQi60ba4eza0LuVuIjN71ATcOeQ9obBo1i97gTARi18TmqG/cf0l4/+Cj2jD0BgNEbFlPVVH9I+8Eh49g7Zg4AR617mkhNh7QfGDaRfaOPA2DMW0/Q3v7hR7N/1HRobmLM+qc7th/mtjd2+CDGDKtjwYIFzJ07ly1btnDvvfd2eH8p6i5Ht+/Zz/+96bsd3mOOmqNQXjk6ceRgRg6prbgcfXPzLv7xe//S4T3mqDkK5ZWjRx81hGF1NRWXoy+8uZUf3PoftPxPt+W/vHuGTWHXsKnQeJBJW99eDy3tW4dMZfugiVQ3HuCYXS/R2Jxoam6msTk3wdLGSaxpHs3IOMC5tas5tgaGD6tl/PBBjBlex7tPmcuEEYPZsGED999/f4eYL774YqZNm8aaNWt46KGHOrQvXLiQSZMmsXLlSh599NEO7Zdffjnjxo1j2bJlPPnkkx3ar7rqKkaNGsVLL73E4sUdt4NrrrmGoUOHsmTJEpYsWdKh/brrrqO2tpZFixaxdGnH75jrr78egCeeeILly5cf0lZbW8t1110HwCOPPMKqVasOaR86dCjXXHMNAA8++CBr1649pH3kyJFcffXVANx///1s2LDhkPaxY8dyxRVXAHDPPfewdevWQ9onTZrEwoULAbjjjjvYtWvXIe1Tp07lkksuAeD2229n3759h7TPmDGDCy+8EIBbbrmFhoYGLhsEF85sZOPOAzy/eygPL4OHl21mYd3b36811VXUVgX7h09m36gZNDc2cPSWZwBIJFLKbV8bayexvmYiVU31zDvwMiklEpDyG9+KNJE3mscyOB1gQfXK/LabOHnKaIbWVR9RjhZSkE4B2n5rr6Xj0c/OppkCHFKQRsQngU8CTJnS/UN3t++tp7ldQbpi105WvFnLIBp4V119h/cs27WDVU1VDIt6zq/t2L5053bWNKd8knZsf37ndtY3NzEm9nFWJ+3P7tzGpuZ6JlTt4Yyaju2/3LGVbWk/k6t2cWon7U/s2MKutIdpVTs4sZP2XyzbzN5Ux4zqHcyt7tj+81c2cpBaZlXvZFYn7T99eQNNVHN89S6md9J+/0u5xDmpZjdTqw5tb6KKn+bbT63Zw+R27Qdp5udbcu3vqNnL+Hbt+xI8ujnXflbtXsbEoe270j6e2JRrP7d2HyPbtW/bs5df5hP7gtr9DG3Xvnn3Xp5Zn2t/V90BBtF4SPv63Xt4fl2u/T11B6mm+ZD2tbt389LaXPvCTrad1bt28eqaDVTTxHs6aT/cbW/YoILOii8ZheZoQ2MzW/cWbz21MEfNUejfHB09tK7DtKWs0Bzdc7DRHDVHD2kv1xydMLK8juQVmqPb99Z3nqO7d7OiaXN+PXW8NnDl3r2satrBsKhnbO3bn2EEVFdVMWvMcC6cfgwzRyT2vradoXXVnpZb4YbV1TBz/HDOnz+TLcOm8/TKrVSvWEFDUzMNzYnGpmYam2D1ln28unFzPkc7blsb9h/g9aa9DKKB4+qaOrQfbGpmf1MTVZForkod2o9EpNT9DCPiQ8D7UkqfyA9/BDgrpfSZNtP8GPhKSumx/PBDwOdSSs90Nd/58+enzn4ZafGTF9dT3K5K/W/OxBHMmjC8y/aIeCalNL8fQypYdzl6sLGJh16pnLu7aeA6ecoopo3p+lEH5Zqjuw408NhrWzptk8rJmdPHMH7EoC7byzVHN+8+yKLV28jVikFVQFUEVVUQEVRFEOTHRcu43OmaQW54UE0Vo4bUMnJILSMG1VBl4al2mpsT2/fVs2VPPVv2HKShqZmaqiqqqqCmqorqqqCmKqjO/2t5XVtdRV1NVetwVVW0botVEUTL9tpm++xKITlayOGbtcC0NsNTgfbnsRQyTa9cevLkI3m7pD40qKaay8xRqWSNHFxrjkolbPyIQeao+lxVVTB2+CDGDh/EXEr3bsqFXOW6CJgdETMiog64Fri73TR3Ax+NnHOAnd1dPypJkiRJUo9HSFNKjRHxaeABco99+V5KaWlE3JBv/zZwH7lHvqwg99iXj/VdyJIkSZKkSlDQHVdSSveRKzrbjvt2m9cJ+FRxQ5MkSZIkVbLSfzCNJEmSJKkiWZBKkiRJkjJhQSpJkiRJyoQFqSRJkiQpExakkiRJkqRMWJBKkiRJkjJhQSpJkiRJyoQFqSRJkiQpExakkiRJkqRMWJBKkiRJkjJhQSpJkiRJykSklLJZcMRm4I0eJhsHbOmHcErJQOvzQOsvHNrnY1NK47MMpivmaKcGWn/BPpuj5WWg9RcGXp/b99ccLS8Drb8w8Prc6xzNrCAtREQsTinNzzqO/jTQ+jzQ+guV1edK6kshBlp/wT6Xu0rqSyEGWn9h4PW50vpbaf3pyUDrLwy8Ph9Ofz1lV5IkSZKUCQtSSZIkSVImSr0g/U7WAWRgoPV5oPUXKqvPldSXQgy0/oJ9LneV1JdCDLT+wsDrc6X1t9L605OB1l8YeH3udX9L+hpSSZIkSVLlKvUjpJIkSZKkCmVBKkmSJEnKREkWpBGxMCKWRcSKiLgx63j6QkRMi4ifR8QrEbE0Ij6bHz8mIn4aEa/l/x6VdazFFBHVEfFcRNybH670/o6OiB9GxKv5z3pBJfTZHC3vz6875qg5Wi7MUXO0nPtsjpb359cdc7T3OVpyBWlEVAM3AZcC84APR8S8bKPqE43AH6aUTgDOAT6V7+eNwEMppdnAQ/nhSvJZ4JU2w5Xe328A96eUjgdOJdf3su6zOVren18BzNEy77M5Wt6fXwHM0TLvszla3p9fAczR3vY5pVRS/4AFwANthv8E+JOs4+qHfv8IeA+wDJicHzcZWJZ1bEXs49T8Rvlu4N78uEru70hgFfmbh7UZX9Z9NkfL+/ProY/maAX02Rwt78+vhz6aoxXQZ3O0vD+/Hvpojh5Gn0vuCCkwBVjTZnhtflzFiojpwOnA08DElNJ6gPzfCRmGVmxfBz4HNLcZV8n9nQlsBr6fP3XjuxExjPLvszla3p9fd76OOWqOliFztGL7a45WCHO0YvtblBwtxYI0OhlXsc+miYjhwH8Bv59S2pV1PH0lIi4HNqWUnsk6ln5UA5wBfCuldDqwl8o4TcMcrUDmqDlarszRimaOVgBztKIVJUdLsSBdC0xrMzwVWJdRLH0qImrJJegtKaU78qM3RsTkfPtkYFNW8RXZecCvRMRq4Dbg3RHx71RufyG3La9NKT2dH/4huaQt9z6bo+X9+XXFHDVHy445ao6WaZ/N0fL+/Lpijh5mjpZiQboImB0RMyKiDrgWuDvjmIouIgL4Z+CVlNLX2jTdDfxm/vVvkjvfvuyllP4kpTQ1pTSd3Gf6s5TSb1Ch/QVIKW0A1kTE3Pyoi4GXKf8+m6Pl/fl1yhwFzNGyYo6ao/lx5dhnc7S8P79OmaPAYeZo5C82LSkRcRm5c7Crge+llL6cbUTFFxHvBH4BvMjb55n/Kblz628HjgHeBD6UUtqWSZB9JCIuAv4opXR5RIylgvsbEacB3wXqgJXAx8j9EFTWfTZHy/vz64k5ao6WA3PUHKWM+2yOlvfn1xNztHc5WpIFqSRJkiSp8pXiKbuSJEmSpAHAglSSJEmSlAkLUkmSJElSJixIJUmSJEmZsCCVJEmSJGXCglSSJEmSlAkLUkmSJElSJv5/UaiDUbjfsBQAAAAASUVORK5CYII=\n",
      "text/plain": [
       "<Figure size 1152x576 with 8 Axes>"
      ]
     },
     "metadata": {
      "needs_background": "light"
     },
     "output_type": "display_data"
    }
   ],
>>>>>>> 7b70caf7
   "source": [
    "plot_setup = {'lw': 2.0, 'fs': 16, 'fs_text': 14, 'ls': 14}\n",
    "def plot_probas(\n",
    "    tlist: np.ndarray, \n",
    "    probs: np.ndarray,\n",
    "    statein_label: str,\n",
    "    opt: dict\n",
    ") -> None:\n",
    "    fig, ax = plt.subplots(int(np.ceil(len(labels)/4)), 4, figsize = (16, 8))\n",
    "    for k in range(0, len(labels)):\n",
    "        ax[k//4, k%4].plot(tlist, probs[k, :], linewidth=opt['lw'])\n",
    "\n",
    "        ax[k//4, k%4].set_ylim(0, 1.0)\n",
    "        ax[k//4, k%4].set_title(labels[k], fontsize=opt['fs'])\n",
    "        ax[k//4, k%4].set_ylim(-0.1, 1.1)\n",
    "        ax[k//4, k%4].axhline(y=0, color='grey', linestyle='--')\n",
    "        ax[k//4, k%4].axhline(y=1, color='grey', linestyle='--')\n",
    "\n",
    "        if k%4 != 0:\n",
    "            ax[k//4, k%4].axes.yaxis.set_ticklabels([])\n",
    "\n",
    "    fig = plt.gcf()\n",
    "    fig.suptitle('$\\mathrm{Probabilities \\ of \\ being \\ in \\ each \\ eigenstate \\\n",
    "                 \\ as \\ a \\ function \\ of \\ time \\ [ns] \\ with \\ initial \\ state}$' + \n",
    "                 ' $\\\\vert ' + statein_label + ' \\\\rangle$', fontsize=opt['fs']) \n",
    "    plt.show()\n",
    "\n",
    "plot_probas(tlist, probs, statein_label, plot_setup)"
   ]
  },
  {
   "cell_type": "code",
<<<<<<< HEAD
   "execution_count": null,
=======
   "execution_count": 33,
>>>>>>> 7b70caf7
   "metadata": {},
   "outputs": [],
   "source": [
    "u_gate = np.zeros([4, 4], dtype=complex)\n",
    "for i in range(0, 4):\n",
    "    for k in range(0, 4):\n",
    "        u_gate[i, k] = (state_in[i].dag()*outputs[k].states[nb_points - 1])[0, 0]\n",
    "u_ideal_phases = np.zeros([4, 4], dtype=complex)\n",
    "for i in range(0, 2):\n",
    "    for k in range(0, 2):\n",
    "        n = i*2 + k\n",
    "        u_ideal_phases[n, n] = np.exp(-1j*2*np.pi*energies_by_label[i][k]*simu_time)\n",
    "\n",
    "#taking out phase associated with 00 from numerical simulations\n",
    "u_ideal_phases = np.conj(u_gate[0, 0])*u_ideal_phases\n",
    "u_gate = np.conj(u_gate[0, 0])*u_gate "
   ]
  },
  {
   "cell_type": "markdown",
   "metadata": {},
   "source": [
    "We now detail how to obtain the single-qubit gates in order to bring the (ideal) gate to the CZ form\n",
    "$$\n",
    "\\mathrm{CZ} = \\begin{pmatrix}\n",
    "1 & 0 & 0 & 0 \\\\\n",
    "0 & 1 & 0 & 0 \\\\\n",
    "0 & 0 & 1 & 0 \\\\\n",
    "0 & 0 & 0 & -1\n",
    "\\end{pmatrix}\n",
    "$$\n",
    "The Ficheux protocol we have just simulated realizes (ideally) a unitary \n",
    "$$\n",
    "U =  \\begin{pmatrix}\n",
    "1 & 0 & 0 & 0 \\\\\n",
    "0 & e^{i \\phi_{01}} & 0 & 0 \\\\\n",
    "0 & 0 & e^{i \\phi_{10}} & 0 \\\\\n",
    "0 & 0 & 0 & e^{i \\phi_{11}}\n",
    "\\end{pmatrix}\n",
    "$$\n",
    "where the phases satisfy the condition\n",
    "$$\n",
    "\\phi_{11} - \\phi_{01} - \\phi_{10} = \\pi \\mod 2 \\pi.\n",
    "$$\n",
    "Let us define a generic single-qubit phase gate\n",
    "$$\n",
    "P(\\phi) = \\begin{pmatrix}\n",
    "1 & 0 \\\\\n",
    "0 & e^{i \\phi}\n",
    "\\end{pmatrix}.\n",
    "$$\n",
    "The single-qubit gates to be applied are $P(-\\phi_{01})$ on the second qubit and $P(-\\phi_{10})$ on the first qubit (to see it more clearly apply them sequentially). In fact, one can check that \n",
    "$$\n",
    "P(-\\phi_{10}) \\otimes P(-\\phi_{01}) U = \\begin{pmatrix}\n",
    "1 & 0 & 0 & 0 \\\\\n",
    "0 & 1 & 0 & 0 \\\\\n",
    "0 & 0 & 1 & 0 \\\\\n",
    "0 & 0 & 0 & e^{i (\\phi_{11} - \\phi_{10} - \\phi_{01})}\n",
    "\\end{pmatrix},\n",
    "$$\n",
    "which given the previous condition on the phases is equal to the CZ gate.\n"
   ]
  },
  {
   "cell_type": "markdown",
   "metadata": {},
   "source": [
    "I remark that this way of obtaining the phases assumes the ideality of the model. This does not mean that is the optimal way. For instance I noticed that (quite surprisingly) the ideal phase acquired by $\\lvert 00 \\rangle$ is not the same as the one acquired in the simulations, but there is a small deviation"
   ]
  },
  {
   "cell_type": "code",
<<<<<<< HEAD
   "execution_count": null,
   "metadata": {},
   "outputs": [],
=======
   "execution_count": 34,
   "metadata": {},
   "outputs": [
    {
     "data": {
      "text/latex": [
       "$\\phi_{00}^{\\mathrm{ideal}} $ = -0.037 "
      ],
      "text/plain": [
       "<IPython.core.display.Latex object>"
      ]
     },
     "metadata": {},
     "output_type": "display_data"
    },
    {
     "data": {
      "text/latex": [
       "$\\phi_{00} $ = 0.000 "
      ],
      "text/plain": [
       "<IPython.core.display.Latex object>"
      ]
     },
     "metadata": {},
     "output_type": "display_data"
    }
   ],
>>>>>>> 7b70caf7
   "source": [
    "display(Latex(r'$\\phi_{{00}}^{{\\mathrm{{ideal}}}} $ = {:.3f} '.format(cmath.phase(u_ideal_phases[0, 0]))))\n",
    "display(Latex(r'$\\phi_{{00}} $ = {:.3f} '.format(cmath.phase(u_gate[0, 0]))))"
   ]
  },
  {
   "cell_type": "markdown",
   "metadata": {},
   "source": [
    "I interpret this as an effect of the drive that is dressing the states. This effect might or might not be correctable by single-qubit gates, but they must be optimized and this is not included in the previous ideal analysis."
   ]
  },
  {
   "cell_type": "code",
   "execution_count": 35,
   "metadata": {},
   "outputs": [],
   "source": [
    "def single_qubit_correction(\n",
    "    u_gate: np.ndarray\n",
    ") -> np.ndarray:\n",
    "    phi_10 = cmath.phase(u_gate[2, 2])\n",
    "    phi_01 = cmath.phase(u_gate[1, 1])\n",
    "    p_phi10 = np.array([[1, 0], [0, np.exp(-1j*phi_10)]])\n",
    "    p_phi01 = np.array([[1, 0], [0, np.exp(-1j*phi_01)]])\n",
    "    return tensor_prod([p_phi10, p_phi01])"
   ]
  },
  {
   "cell_type": "code",
   "execution_count": 36,
   "metadata": {},
   "outputs": [],
   "source": [
<<<<<<< HEAD
    "def single_qubit_correction(\n",
    "    u_gate: np.ndarray\n",
    ") -> np.ndarray:\n",
    "    phi_10 = cmath.phase(u_gate[2, 2])\n",
    "    phi_01 = cmath.phase(u_gate[1, 1])\n",
    "    p_phi10 = np.array([[1, 0], [0, np.exp(-1j*phi_10)]])\n",
    "    p_phi01 = np.array([[1, 0], [0, np.exp(-1j*phi_01)]])\n",
    "    return tensor_prod([p_phi10, p_phi01])"
   ]
  },
  {
   "cell_type": "code",
   "execution_count": null,
   "metadata": {},
   "outputs": [],
   "source": [
=======
>>>>>>> 7b70caf7
    "cz = np.array([[1, 0, 0, 0], [0, 1, 0, 0], [0, 0, 1, 0], [0, 0, 0, -1]])\n",
    "u_correction = single_qubit_correction(u_gate)\n",
    "u_ideal = qtp.Qobj(u_correction.conj().T.dot(cz))\n",
    "sup_u_ideal = qtp.to_super(u_ideal)"
   ]
  }
 ],
 "metadata": {
  "kernelspec": {
   "display_name": "Python 3",
   "language": "python",
   "name": "python3"
  },
  "language_info": {
   "codemirror_mode": {
    "name": "ipython",
    "version": 3
   },
   "file_extension": ".py",
   "mimetype": "text/x-python",
   "name": "python",
   "nbconvert_exporter": "python",
   "pygments_lexer": "ipython3",
   "version": "3.7.10"
  },
  "toc": {
   "base_numbering": 1,
   "nav_menu": {},
   "number_sections": true,
   "sideBar": true,
   "skip_h1_title": false,
   "title_cell": "Table of Contents",
   "title_sidebar": "Contents",
   "toc_cell": false,
   "toc_position": {},
   "toc_section_display": true,
   "toc_window_display": false
  }
 },
 "nbformat": 4,
 "nbformat_minor": 4
}<|MERGE_RESOLUTION|>--- conflicted
+++ resolved
@@ -230,23 +230,7 @@
    "cell_type": "code",
    "execution_count": 8,
    "metadata": {},
-<<<<<<< HEAD
-   "outputs": [
-    {
-     "ename": "AttributeError",
-     "evalue": "module 'pysqkit.drives' has no attribute 'gaussian_microwave_drive'",
-     "output_type": "error",
-     "traceback": [
-      "\u001b[1;31m---------------------------------------------------------------------------\u001b[0m",
-      "\u001b[1;31mAttributeError\u001b[0m                            Traceback (most recent call last)",
-      "\u001b[1;32m<ipython-input-8-b2473b0d69ba>\u001b[0m in \u001b[0;36m<module>\u001b[1;34m\u001b[0m\n\u001b[1;32m----> 1\u001b[1;33m \u001b[0mflx_a\u001b[0m\u001b[1;33m.\u001b[0m\u001b[0madd_drive\u001b[0m\u001b[1;33m(\u001b[0m\u001b[0mpysqkit\u001b[0m\u001b[1;33m.\u001b[0m\u001b[0mdrives\u001b[0m\u001b[1;33m.\u001b[0m\u001b[0mgaussian_microwave_drive\u001b[0m\u001b[1;33m)\u001b[0m\u001b[1;33m\u001b[0m\u001b[1;33m\u001b[0m\u001b[0m\n\u001b[0m\u001b[0;32m      2\u001b[0m \u001b[0mflx_b\u001b[0m\u001b[1;33m.\u001b[0m\u001b[0madd_drive\u001b[0m\u001b[1;33m(\u001b[0m\u001b[0mpysqkit\u001b[0m\u001b[1;33m.\u001b[0m\u001b[0mdrives\u001b[0m\u001b[1;33m.\u001b[0m\u001b[0mgaussian_microwave_drive\u001b[0m\u001b[1;33m)\u001b[0m\u001b[1;33m\u001b[0m\u001b[1;33m\u001b[0m\u001b[0m\n",
-      "\u001b[1;31mAttributeError\u001b[0m: module 'pysqkit.drives' has no attribute 'gaussian_microwave_drive'"
-     ]
-    }
-   ],
-=======
-   "outputs": [],
->>>>>>> 7b70caf7
+   "outputs": [],
    "source": [
     "flx_a.add_drive(pysqkit.drives.gaussian_microwave_drive)\n",
     "flx_b.add_drive(pysqkit.drives.gaussian_microwave_drive)"
@@ -283,11 +267,7 @@
   },
   {
    "cell_type": "code",
-<<<<<<< HEAD
-   "execution_count": null,
-=======
    "execution_count": 10,
->>>>>>> 7b70caf7
    "metadata": {},
    "outputs": [],
    "source": [
@@ -449,11 +429,7 @@
   },
   {
    "cell_type": "code",
-<<<<<<< HEAD
-   "execution_count": null,
-=======
    "execution_count": 17,
->>>>>>> 7b70caf7
    "metadata": {},
    "outputs": [],
    "source": [
@@ -474,11 +450,7 @@
   },
   {
    "cell_type": "code",
-<<<<<<< HEAD
-   "execution_count": null,
-=======
    "execution_count": 18,
->>>>>>> 7b70caf7
    "metadata": {},
    "outputs": [],
    "source": [
@@ -495,11 +467,7 @@
   },
   {
    "cell_type": "code",
-<<<<<<< HEAD
-   "execution_count": null,
-=======
    "execution_count": 19,
->>>>>>> 7b70caf7
    "metadata": {},
    "outputs": [],
    "source": [
@@ -518,11 +486,7 @@
   },
   {
    "cell_type": "code",
-<<<<<<< HEAD
-   "execution_count": null,
-=======
    "execution_count": 20,
->>>>>>> 7b70caf7
    "metadata": {},
    "outputs": [],
    "source": [
@@ -558,11 +522,7 @@
   },
   {
    "cell_type": "code",
-<<<<<<< HEAD
-   "execution_count": null,
-=======
    "execution_count": 21,
->>>>>>> 7b70caf7
    "metadata": {},
    "outputs": [],
    "source": [
@@ -598,11 +558,7 @@
   },
   {
    "cell_type": "code",
-<<<<<<< HEAD
-   "execution_count": null,
-=======
    "execution_count": 22,
->>>>>>> 7b70caf7
    "metadata": {},
    "outputs": [],
    "source": [
@@ -616,11 +572,7 @@
   },
   {
    "cell_type": "code",
-<<<<<<< HEAD
-   "execution_count": null,
-=======
    "execution_count": 23,
->>>>>>> 7b70caf7
    "metadata": {},
    "outputs": [],
    "source": [
@@ -635,11 +587,7 @@
   },
   {
    "cell_type": "code",
-<<<<<<< HEAD
-   "execution_count": null,
-=======
    "execution_count": 31,
->>>>>>> 7b70caf7
    "metadata": {},
    "outputs": [],
    "source": [
@@ -660,11 +608,6 @@
   },
   {
    "cell_type": "code",
-<<<<<<< HEAD
-   "execution_count": null,
-   "metadata": {},
-   "outputs": [],
-=======
    "execution_count": 32,
    "metadata": {},
    "outputs": [
@@ -681,7 +624,6 @@
      "output_type": "display_data"
     }
    ],
->>>>>>> 7b70caf7
    "source": [
     "plot_setup = {'lw': 2.0, 'fs': 16, 'fs_text': 14, 'ls': 14}\n",
     "def plot_probas(\n",
@@ -714,11 +656,7 @@
   },
   {
    "cell_type": "code",
-<<<<<<< HEAD
-   "execution_count": null,
-=======
    "execution_count": 33,
->>>>>>> 7b70caf7
    "metadata": {},
    "outputs": [],
    "source": [
@@ -791,11 +729,6 @@
   },
   {
    "cell_type": "code",
-<<<<<<< HEAD
-   "execution_count": null,
-   "metadata": {},
-   "outputs": [],
-=======
    "execution_count": 34,
    "metadata": {},
    "outputs": [
@@ -824,7 +757,6 @@
      "output_type": "display_data"
     }
    ],
->>>>>>> 7b70caf7
    "source": [
     "display(Latex(r'$\\phi_{{00}}^{{\\mathrm{{ideal}}}} $ = {:.3f} '.format(cmath.phase(u_ideal_phases[0, 0]))))\n",
     "display(Latex(r'$\\phi_{{00}} $ = {:.3f} '.format(cmath.phase(u_gate[0, 0]))))"
@@ -859,25 +791,6 @@
    "metadata": {},
    "outputs": [],
    "source": [
-<<<<<<< HEAD
-    "def single_qubit_correction(\n",
-    "    u_gate: np.ndarray\n",
-    ") -> np.ndarray:\n",
-    "    phi_10 = cmath.phase(u_gate[2, 2])\n",
-    "    phi_01 = cmath.phase(u_gate[1, 1])\n",
-    "    p_phi10 = np.array([[1, 0], [0, np.exp(-1j*phi_10)]])\n",
-    "    p_phi01 = np.array([[1, 0], [0, np.exp(-1j*phi_01)]])\n",
-    "    return tensor_prod([p_phi10, p_phi01])"
-   ]
-  },
-  {
-   "cell_type": "code",
-   "execution_count": null,
-   "metadata": {},
-   "outputs": [],
-   "source": [
-=======
->>>>>>> 7b70caf7
     "cz = np.array([[1, 0, 0, 0], [0, 1, 0, 0], [0, 0, 1, 0], [0, 0, 0, -1]])\n",
     "u_correction = single_qubit_correction(u_gate)\n",
     "u_ideal = qtp.Qobj(u_correction.conj().T.dot(cz))\n",
