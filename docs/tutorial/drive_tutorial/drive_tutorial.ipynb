--- conflicted
+++ resolved
@@ -71,15 +71,7 @@
    "metadata": {},
    "outputs": [],
    "source": [
-<<<<<<< HEAD
-    "fluxonium.add_drive(\n",
-    "    sq.drives.microwave_drive,\n",
-    "    label='cz_drive',\n",
-    "    pulse_shape=sq.drives.pulse_shapes.gaussian_top\n",
-    ")"
-=======
     "fluxonium.add_drive(sq.drives.microwave_drive)"
->>>>>>> 7b70caf7
    ]
   },
   {
@@ -112,8 +104,6 @@
    "metadata": {},
    "source": [
     "if you know phase is always going to be 0, you can go ahead and fix it to the default parameters"
-<<<<<<< HEAD
-=======
    ]
   },
   {
@@ -123,27 +113,14 @@
    "outputs": [],
    "source": [
     "system['fluxonium'].drives[0].set_params(phase=0)"
->>>>>>> 7b70caf7
-   ]
-  },
-  {
-   "cell_type": "code",
-   "execution_count": null,
-   "metadata": {},
-   "outputs": [],
-   "source": [
-<<<<<<< HEAD
-    "system['fluxonium'].drives[0].set_params(phase=0)"
-   ]
-  },
-  {
-   "cell_type": "code",
-   "execution_count": null,
-   "metadata": {},
-   "outputs": [],
-   "source": [
-=======
->>>>>>> 7b70caf7
+   ]
+  },
+  {
+   "cell_type": "code",
+   "execution_count": null,
+   "metadata": {},
+   "outputs": [],
+   "source": [
     "system['fluxonium'].drives[0].free_params"
    ]
   },
@@ -229,24 +206,7 @@
    "name": "python",
    "nbconvert_exporter": "python",
    "pygments_lexer": "ipython3",
-<<<<<<< HEAD
-   "version": "3.7.10"
-  },
-  "toc": {
-   "base_numbering": 1,
-   "nav_menu": {},
-   "number_sections": true,
-   "sideBar": true,
-   "skip_h1_title": false,
-   "title_cell": "Table of Contents",
-   "title_sidebar": "Contents",
-   "toc_cell": false,
-   "toc_position": {},
-   "toc_section_display": true,
-   "toc_window_display": false
-=======
    "version": "3.7.9"
->>>>>>> 7b70caf7
   }
  },
  "nbformat": 4,
